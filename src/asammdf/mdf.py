# -*- coding: utf-8 -*-
""" common MDF file format module """

from __future__ import annotations

import bz2
from collections import defaultdict
from collections.abc import Iterable, Iterator, Sequence
from copy import deepcopy
import csv
from datetime import datetime, timezone
from enum import Enum
from functools import reduce
import gzip
from io import BytesIO
import logging
import os
from pathlib import Path
import re
from shutil import copy, move
from struct import unpack
import sys
from tempfile import gettempdir, mkdtemp
from traceback import format_exc
from types import TracebackType
from typing import Any, overload, Type
from warnings import warn
import xml.etree.ElementTree as ET
import zipfile

from canmatrix import CanMatrix
import numpy as np
from numpy.typing import NDArray
import pandas as pd
from typing_extensions import Literal

from . import tool
from .blocks import bus_logging_utils, utils
from .blocks import v2_v3_constants as v23c
from .blocks import v4_constants as v4c
from .blocks.conversion_utils import from_dict
from .blocks.mdf_v2 import MDF2
from .blocks.mdf_v3 import MDF3
from .blocks.mdf_v4 import MDF4
from .blocks.options import FloatInterpolation, IntegerInterpolation
from .blocks.source_utils import Source
from .blocks.utils import (
    components,
    csv_bytearray2hex,
    csv_int2hex,
    downcast,
    is_file_like,
    load_can_database,
    master_using_raster,
    matlab_compatible,
    MDF2_VERSIONS,
    MDF3_VERSIONS,
    MDF4_VERSIONS,
    MdfException,
    plausible_timestamps,
    randomized_string,
    SUPPORTED_VERSIONS,
    TERMINATED,
    UINT16_u,
    UINT64_u,
    UniqueDB,
    validate_version_argument,
)
from .blocks.v2_v3_blocks import ChannelConversion as ChannelConversionV3
from .blocks.v2_v3_blocks import ChannelExtension
from .blocks.v2_v3_blocks import HeaderBlock as HeaderV3
from .blocks.v4_blocks import ChannelConversion as ChannelConversionV4
from .blocks.v4_blocks import EventBlock, FileHistory, FileIdentificationBlock
from .blocks.v4_blocks import HeaderBlock as HeaderV4
from .blocks.v4_blocks import SourceInformation
from .signal import Signal
from .types import (
    BusType,
    ChannelGroupType,
    ChannelsType,
    DbcFileType,
    EmptyChannelsType,
    FloatInterpolationModeType,
    InputType,
    IntInterpolationModeType,
    MDF_v2_v3_v4,
    RasterType,
    ReadableBufferType,
    StrOrBytesPathType,
    StrPathType,
)
from .version import __version__

try:
    import fsspec

    FSSPEF_AVAILABLE = True
except:
    FSSPEF_AVAILABLE = False

logger = logging.getLogger("asammdf")
LOCAL_TIMEZONE = datetime.now(timezone.utc).astimezone().tzinfo


target_byte_order = "<=" if sys.byteorder == "little" else ">="


__all__ = ["MDF", "SUPPORTED_VERSIONS"]


class SearchMode(Enum):
    plain = "plain"
    regex = "regex"
    wildcard = "wildcard"


def get_measurement_timestamp_and_version(
    mdf: ReadableBufferType,
) -> tuple[datetime, str]:
    id_block = FileIdentificationBlock(address=0, stream=mdf)

    version = id_block.mdf_version
    if version >= 400:
        header = HeaderV4
    else:
        header = HeaderV3

    header = header(address=64, stream=mdf)
    main_version, revision = divmod(version, 100)
    version = f"{main_version}.{revision}"

    return header.start_time, version


def get_temporary_filename(path: Path = Path("temporary.mf4"), dir: str | Path | None = None) -> Path:
    if not dir:
        folder = gettempdir()
    else:
        folder = dir
    mf4_path = path.with_suffix(".mf4")
    idx = 0
    while True:
        tmp_path = (Path(folder) / mf4_path.name).with_suffix(f".{idx}.mf4")
        if not tmp_path.exists():
            break
        else:
            idx += 1

    return tmp_path


class MDF:
    """Unified access to MDF v3 and v4 files. Underlying _mdf's attributes and
    methods are linked to the `MDF` object via *setattr*. This is done to expose
    them to the user code and for performance considerations.

    Parameters
    ----------
    name : string | BytesIO | zipfile.ZipFile | bz2.BZ2File | gzip.GzipFile
        mdf file name (if provided it must be a real file name), file-like object or
        compressed file opened as Python object

        .. versionchanged:: 6.2.0

            added support for zipfile.ZipFile, bz2.BZ2File and gzip.GzipFile

    version : string
        mdf file version from ('2.00', '2.10', '2.14', '3.00', '3.10', '3.20',
        '3.30', '4.00', '4.10', '4.11', '4.20'); default '4.10'. This argument is
        only used for MDF objects created from scratch; for MDF objects created
        from a file the version is set to file version

    channels (None) : iterable
        channel names that will used for selective loading. This can dramatically
        improve the file loading time. Default None -> load all channels

        .. versionadded:: 6.1.0

        .. versionchanged:: 6.3.0 make the default None

    use_display_names (\*\*kwargs) : bool
        keyword only argument: for MDF4 files parse the XML channel comment to
        search for the display name; XML parsing is quite expensive so setting
        this to *False* can decrease the loading times very much; default
        *False*
    remove_source_from_channel_names (\*\*kwargs) : bool
        remove source from channel names ("Speed\XCP3" -> "Speed")
    copy_on_get (\*\*kwargs) : bool
        copy arrays in the get method; default *True*
    expand_zippedfile (\*\*kwargs) : bool
        only for bz2.BZ2File and gzip.GzipFile, load the file content into a
        BytesIO before parsing (avoids the huge performance penalty of doing
        random reads from the zipped file); default *True*
    raise_on_multiple_occurrences (\*\*kwargs) : bool
        raise exception when there are multiple channel occurrences in the file and
        the `get` call is ambiguous; default True

        .. versionadded:: 7.0.0

    temporary_folder (\*\*kwargs) : str | pathlib.Path
        folder to use for temporary files

        .. versionadded:: 7.0.0

    Examples
    --------
    >>> mdf = MDF(version='3.30') # new MDF object with version 3.30
    >>> mdf = MDF('path/to/file.mf4') # MDF loaded from file
    >>> mdf = MDF(BytesIO(data)) # MDF from file contents
    >>> mdf = MDF(zipfile.ZipFile('data.zip')) # MDF creating using the first valid MDF from archive
    >>> mdf = MDF(bz2.BZ2File('path/to/data.bz2', 'rb')) # MDF from bz2 object
    >>> mdf = MDF(gzip.GzipFile('path/to/data.gzip', 'rb')) # MDF from gzip object

    """

    def __init__(
        self,
        name: InputType | None = None,
        version: str = "4.10",
        channels: list[str] | None = None,
        **kwargs,
    ) -> None:
        self._mdf = None

        if "callback" in kwargs:
            kwargs["progress"] = kwargs["callback"]
            del kwargs["callback"]

        temporary_folder = kwargs.get("temporary_folder", None)
        if temporary_folder:
            try:
                os.makedirs(temporary_folder, exist_ok=True)
            except:
                kwargs["temporary_folder"] = None

        if name:
            if is_file_like(name):
                if isinstance(name, BytesIO):
                    original_name = None
                    file_stream = name
                    do_close = False

                elif isinstance(name, bz2.BZ2File):
                    original_name = Path(name._fp.name)
                    tmp_name = get_temporary_filename(original_name, dir=temporary_folder)
                    tmp_name.write_bytes(name.read())
                    file_stream = open(tmp_name, "rb")
                    name = tmp_name

                    do_close = True

                elif isinstance(name, gzip.GzipFile):
                    original_name = Path(name.name)
                    tmp_name = get_temporary_filename(original_name, dir=temporary_folder)
                    tmp_name.write_bytes(name.read())
                    file_stream = open(tmp_name, "rb")
                    name = tmp_name

                    do_close = True

                elif FSSPEF_AVAILABLE and isinstance(name, fsspec.spec.AbstractBufferedFile):
                    original_name = "AzureFile"
                    file_stream = name
                    do_close = False

                else:
                    raise MdfException(f"{type(name)} is not supported as input for the MDF class")

            elif isinstance(name, zipfile.ZipFile):
                archive = name
                files = archive.namelist()

                for fname in files:
                    if Path(fname).suffix.lower() in (".mdf", ".dat", ".mf4"):
                        original_name = fname
                        break
                else:
                    raise Exception("invalid zipped MF4: no supported file found in the archive")

                name = get_temporary_filename(Path(original_name), dir=temporary_folder)

                tmpdir = mkdtemp()
                output = archive.extract(fname, tmpdir)
                move(output, name)

                file_stream = open(name, "rb")
                do_close = True

            else:
                name = original_name = Path(name)
                if not name.is_file() or not name.exists():
                    raise MdfException(f'File "{name}" does not exist')

                if original_name.suffix.lower() in (".mf4z", ".zip"):
                    name = get_temporary_filename(original_name, dir=temporary_folder)
                    with zipfile.ZipFile(original_name, allowZip64=True) as archive:
                        files = archive.namelist()
                        for fname in files:
                            if Path(fname).suffix.lower() in (".mdf", ".dat", ".mf4"):
                                break
                        else:
                            raise Exception("invalid zipped MF4: no supported file found in the archive")

                        tmpdir = mkdtemp()
                        output = archive.extract(fname, tmpdir)

                        move(output, name)

                file_stream = open(name, "rb")
                do_close = True

            file_stream.seek(0)
            magic_header = file_stream.read(8)

            if magic_header.strip() not in (b"MDF", b"UnFinMF"):
                if do_close:
                    file_stream.close()
                raise MdfException(f'"{name}" is not a valid ASAM MDF file: magic header is {magic_header}')

            file_stream.seek(8)
            version = file_stream.read(4).decode("ascii").strip(" \0")
            if not version:
                _, version = get_measurement_timestamp_and_version(file_stream)

            if do_close:
                file_stream.close()

            kwargs["original_name"] = original_name
            kwargs["__internal__"] = True

            if version in MDF3_VERSIONS:
                self._mdf = MDF3(name, channels=channels, **kwargs)
            elif version in MDF4_VERSIONS:
                self._mdf = MDF4(name, channels=channels, **kwargs)
            elif version in MDF2_VERSIONS:
                self._mdf = MDF2(name, channels=channels, **kwargs)
            else:
                message = f'"{name}" is not a supported MDF file; "{version}" file version was found'
                raise MdfException(message)

        else:
            kwargs["original_name"] = None
            kwargs["__internal__"] = True
            version = validate_version_argument(version)
            if version in MDF2_VERSIONS:
                self._mdf = MDF3(version=version, **kwargs)
            elif version in MDF3_VERSIONS:
                self._mdf = MDF3(version=version, **kwargs)
            elif version in MDF4_VERSIONS:
                self._mdf = MDF4(version=version, **kwargs)
            else:
                message = (
                    f'"{version}" is not a supported MDF file version; ' f"Supported versions are {SUPPORTED_VERSIONS}"
                )
                raise MdfException(message)

        # we need a backreference to the MDF object to avoid it being garbage
        # collected in code like this:
        # MDF(filename).convert('4.10')
        self._mdf._parent = self

    def __setattr__(self, item: str, value: Any) -> None:
        if item == "_mdf":
            super().__setattr__(item, value)
        else:
            setattr(self._mdf, item, value)

    def __getattr__(self, item: str) -> Any:
        return getattr(self._mdf, item)

    def __dir__(self) -> list[str]:
        return sorted(set(super().__dir__()) | set(dir(self._mdf)))

    def __enter__(self) -> MDF:
        return self

    def __exit__(
        self,
        exc_type: Type[BaseException] | None,
        exc_value: BaseException | None,
        traceback: TracebackType | None,
    ) -> bool | None:
        if self._mdf is not None:
            try:
                self.close()
            except:
                print(format_exc())

        self._mdf = None

    def __del__(self) -> None:
        if self._mdf is not None:
            try:
                self.close()
            except:
                pass
        self._mdf = None

    def __lt__(self, other: MDF) -> bool:
        if self.header.start_time < other.header.start_time:
            return True
        elif self.header.start_time > other.header.start_time:
            return False
        else:
            t_min = []
            for i, group in enumerate(self.groups):
                cycles_nr = group.channel_group.cycles_nr
                if cycles_nr and i in self.masters_db:
                    master_min = self.get_master(i, record_offset=0, record_count=1)
                    if len(master_min):
                        t_min.append(master_min[0])

            other_t_min = []
            for i, group in enumerate(other.groups):
                cycles_nr = group.channel_group.cycles_nr
                if cycles_nr and i in other.masters_db:
                    master_min = other.get_master(i, record_offset=0, record_count=1)
                    if len(master_min):
                        other_t_min.append(master_min[0])

            if not t_min or not other_t_min:
                return True
            else:
                return min(t_min) < min(other_t_min)

    def _transfer_events(self, other: MDF) -> None:
        def get_scopes(event, events):
            if event.scopes:
                return event.scopes
            else:
                if event.parent is not None:
                    return get_scopes(events[event.parent], events)
                elif event.range_start is not None:
                    return get_scopes(events[event.range_start], events)
                else:
                    return event.scopes

        if other.version >= "4.00":
            for event in other.events:
                if self.version >= "4.00":
                    new_event = deepcopy(event)
                    event_valid = True
                    for i, ref in enumerate(new_event.scopes):
                        try:
                            dg_cntr, ch_cntr = ref
                            try:
                                (self.groups[dg_cntr].channels[ch_cntr])
                            except:
                                event_valid = False
                        except TypeError:
                            dg_cntr = ref
                            try:
                                (self.groups[dg_cntr].channel_group)
                            except:
                                event_valid = False
                    # ignore attachments for now
                    for i in range(new_event.attachment_nr):
                        key = f"attachment_{i}_addr"
                        event[key] = 0
                    if event_valid:
                        self.events.append(new_event)
                else:
                    ev_type = event.event_type
                    ev_range = event.range_type
                    ev_base = event.sync_base
                    ev_factor = event.sync_factor

                    timestamp = ev_base * ev_factor

                    try:
                        comment = ET.fromstring(event.comment.replace(' xmlns="http://www.asam.net/mdf/v4"', ""))
                        pre = comment.find(".//pre_trigger_interval")
                        if pre is not None:
                            pre = float(pre.text)
                        else:
                            pre = 0.0
                        post = comment.find(".//post_trigger_interval")
                        if post is not None:
                            post = float(post.text)
                        else:
                            post = 0.0
                        comment = comment.find(".//TX")
                        if comment is not None:
                            comment = comment.text
                        else:
                            comment = ""

                    except:
                        pre = 0.0
                        post = 0.0
                        comment = event.comment

                    if comment:
                        comment += ": "

                    if ev_range == v4c.EVENT_RANGE_TYPE_BEGINNING:
                        comment += "Begin of "
                    elif ev_range == v4c.EVENT_RANGE_TYPE_END:
                        comment += "End of "
                    else:
                        comment += "Single point "

                    if ev_type == v4c.EVENT_TYPE_RECORDING:
                        comment += "recording"
                    elif ev_type == v4c.EVENT_TYPE_RECORDING_INTERRUPT:
                        comment += "recording interrupt"
                    elif ev_type == v4c.EVENT_TYPE_ACQUISITION_INTERRUPT:
                        comment += "acquisition interrupt"
                    elif ev_type == v4c.EVENT_TYPE_START_RECORDING_TRIGGER:
                        comment += "measurement start trigger"
                    elif ev_type == v4c.EVENT_TYPE_STOP_RECORDING_TRIGGER:
                        comment += "measurement stop trigger"
                    elif ev_type == v4c.EVENT_TYPE_TRIGGER:
                        comment += "trigger"
                    else:
                        comment += "marker"

                    scopes = get_scopes(event, other.events)
                    if scopes:
                        for i, ref in enumerate(scopes):
                            event_valid = True
                            try:
                                dg_cntr, ch_cntr = ref
                                try:
                                    (self.groups[dg_cntr])
                                except:
                                    event_valid = False
                            except TypeError:
                                dg_cntr = ref
                                try:
                                    (self.groups[dg_cntr])
                                except:
                                    event_valid = False
                            if event_valid:
                                self.add_trigger(
                                    dg_cntr,
                                    timestamp,
                                    pre_time=pre,
                                    post_time=post,
                                    comment=comment,
                                )
                    else:
                        for i, _ in enumerate(self.groups):
                            self.add_trigger(
                                i,
                                timestamp,
                                pre_time=pre,
                                post_time=post,
                                comment=comment,
                            )

        else:
            for trigger_info in other.iter_get_triggers():
                comment = trigger_info["comment"]
                timestamp = trigger_info["time"]
                group = trigger_info["group"]

                if self.version < "4.00":
                    self.add_trigger(
                        group,
                        timestamp,
                        pre_time=trigger_info["pre_time"],
                        post_time=trigger_info["post_time"],
                        comment=comment,
                    )
                else:
                    if timestamp:
                        ev_type = v4c.EVENT_TYPE_TRIGGER
                    else:
                        ev_type = v4c.EVENT_TYPE_START_RECORDING_TRIGGER
                    event = EventBlock(
                        event_type=ev_type,
                        sync_base=int(timestamp * 10**9),
                        sync_factor=10**-9,
                        scope_0_addr=0,
                    )
                    event.comment = comment
                    event.scopes.append(group)
                    self.events.append(event)

    def _transfer_header_data(self, other: MDF, message: str = "") -> None:
        self.header.author = other.header.author
        self.header.department = other.header.department
        self.header.project = other.header.project
        self.header.subject = other.header.subject
        self.header.comment = other.header.comment
        if self.version >= "4.00" and message:
            fh = FileHistory()
            fh.comment = f"""<FHcomment>
    <TX>{message}</TX>
    <tool_id>{tool.__tool__}</tool_id>
    <tool_vendor>{tool.__vendor__}</tool_vendor>
    <tool_version>{tool.__version__}</tool_version>
</FHcomment>"""

            self.file_history = [fh]

    @staticmethod
    def _transfer_channel_group_data(sgroup: ChannelGroupType, ogroup: ChannelGroupType) -> None:
        if not hasattr(sgroup, "acq_name") or not hasattr(ogroup, "acq_name"):
            sgroup.comment = ogroup.comment
        else:
            sgroup.flags = ogroup.flags
            sgroup.path_separator = ogroup.path_separator
            sgroup.comment = ogroup.comment
            sgroup.acq_name = ogroup.acq_name
            acq_source = ogroup.acq_source
            if acq_source:
                sgroup.acq_source = acq_source.copy()

    def _transfer_metadata(self, other: MDF, message: str = "") -> None:
        self._transfer_events(other)
        self._transfer_header_data(other, message)

    def __contains__(self, channel: str) -> bool:
        """if *'channel name'* in *'mdf file'*"""
        return channel in self.channels_db

    def __iter__(self) -> Iterator[Signal]:
        """iterate over all the channels found in the file; master channels
        are skipped from iteration

        """
        yield from self.iter_channels()

    def configure(
        self,
        *,
        from_other: MDF_v2_v3_v4 | None = None,
        read_fragment_size: int | None = None,
        write_fragment_size: int | None = None,
        use_display_names: bool | None = None,
        single_bit_uint_as_bool: bool | None = None,
        integer_interpolation: IntInterpolationModeType | IntegerInterpolation | None = None,
        copy_on_get: bool | None = None,
        float_interpolation: FloatInterpolationModeType | FloatInterpolation | None = None,
        raise_on_multiple_occurrences: bool | None = None,
        temporary_folder: str | None = None,
        fill_0_for_missing_computation_channels: bool | None = None,
    ) -> None:
        """configure MDF parameters

        The default values for the options are the following:
        * read_fragment_size = 0
        * write_fragment_size = 4MB
        * use_display_names = False
        * single_bit_uint_as_bool = False
        * integer_interpolation = 0 (fill - use previous sample)
        * float_interpolation = 1 (linear interpolation)
        * copy_on_get = False
        * raise_on_multiple_occurrences = True
        * temporary_folder = ""
        * fill_0_for_missing_computation_channels = False

        Parameters
        ----------
        read_fragment_size : int
            size hint of split data blocks, default 8MB; if the initial size is
            smaller, then no data list is used. The actual split size depends on
            the data groups' records size
        write_fragment_size : int
            size hint of split data blocks, default 4MB; if the initial size is
            smaller, then no data list is used. The actual split size depends on
            the data groups' records size. Maximum size is 4MB to ensure
            compatibility with CANape
        use_display_names : bool
            search for display name in the Channel XML comment
        single_bit_uint_as_bool : bool
            return single bit channels are np.bool arrays
        integer_interpolation : int
            interpolation mode for integer channels:

                * 0 - repeat previous sample
                * 1 - use linear interpolation
                * 2 - hybrid interpolation: channels with integer data type (raw values) that have a
                  conversion that outputs float values will use linear interpolation, otherwise
                  the previous sample is used

                .. versionchanged:: 6.2.0
                    added hybrid mode interpolation

        copy_on_get : bool
            copy arrays in the get method

        float_interpolation : int
            interpolation mode for float channels:

                * 0 - repeat previous sample
                * 1 - use linear interpolation

                .. versionadded:: 6.2.0

        raise_on_multiple_occurrences : bool
            raise exception when there are multiple channel occurrences in the file and
            the `get` call is ambiguous; default True

            .. versionadded:: 6.2.0

        from_other : MDF
            copy configuration options from other MDF

            .. versionadded:: 6.2.0

        temporary_folder : str
            default folder for temporary files

            .. versionadded:: 7.0.0

        fill_0_for_missing_computation_channels : bool
            when a channel required by a computed channel is missing, then fill with 0 values.
            If false then the computation will fail and the computed channel will be marked as not existing.

            .. versionadded:: 7.1.0
        """

        if from_other is not None:
            self._read_fragment_size = from_other._read_fragment_size
            self._write_fragment_size = from_other._write_fragment_size
            self._use_display_names = from_other._use_display_names
            self._single_bit_uint_as_bool = from_other._single_bit_uint_as_bool
            self._integer_interpolation = from_other._integer_interpolation
            self.copy_on_get = from_other.copy_on_get
            self._float_interpolation = from_other._float_interpolation
            self._raise_on_multiple_occurrences = from_other._raise_on_multiple_occurrences

        if read_fragment_size is not None:
            self._read_fragment_size = int(read_fragment_size)

        if write_fragment_size is not None:
            self._write_fragment_size = min(int(write_fragment_size), 4 * 2**20)

        if use_display_names is not None:
            self._use_display_names = bool(use_display_names)

        if single_bit_uint_as_bool is not None:
            self._single_bit_uint_as_bool = bool(single_bit_uint_as_bool)

        if integer_interpolation is not None:
            self._integer_interpolation = IntegerInterpolation(integer_interpolation)

        if copy_on_get is not None:
            self.copy_on_get = copy_on_get

        if float_interpolation is not None:
            self._float_interpolation = FloatInterpolation(float_interpolation)

        if temporary_folder is not None:
            try:
                os.makedirs(temporary_folder, exist_ok=True)
                self.temporary_folder = temporary_folder
            except:
                self.temporary_folder = None

        if raise_on_multiple_occurrences is not None:
            self._raise_on_multiple_occurrences = bool(raise_on_multiple_occurrences)

    def convert(self, version: str, progress=None) -> MDF:
        """convert *MDF* to other version

        Parameters
        ----------
        version : str
            new mdf file version from ('2.00', '2.10', '2.14', '3.00', '3.10',
            '3.20', '3.30', '4.00', '4.10', '4.11', '4.20'); default '4.10'

        Returns
        -------
        out : MDF
            new *MDF* object

        """
        version = validate_version_argument(version)

        out = MDF(version=version, **self._kwargs)

        out.configure(from_other=self)

        out.header.start_time = self.header.start_time

        groups_nr = len(self.virtual_groups)

        if progress is not None:
            if callable(progress):
                progress(0, groups_nr)
            else:
                progress.signals.setValue.emit(0)
                progress.signals.setMaximum.emit(groups_nr)

                if progress.stop:
                    return TERMINATED

        cg_nr = None

        self.configure(copy_on_get=False)

        # walk through all groups and get all channels
        for i, virtual_group in enumerate(self.virtual_groups):
            for idx, sigs in enumerate(self._yield_selected_signals(virtual_group, version=version)):
                if idx == 0:
                    if sigs:
                        cg = self.groups[virtual_group].channel_group
                        cg_nr = out.append(
                            sigs,
                            common_timebase=True,
                            comment=cg.comment,
                        )
                        MDF._transfer_channel_group_data(out.groups[cg_nr].channel_group, cg)
                    else:
                        break
                else:
                    out.extend(cg_nr, sigs)

            if progress is not None:
                if callable(progress):
                    progress(i + 1, groups_nr)
                else:
                    progress.signals.setValue.emit(i + 1)
                    progress.signals.setMaximum.emit(groups_nr)

                    if progress.stop:
                        return TERMINATED

        out._transfer_metadata(self, message=f"Converted from {self.name}")
        self.configure(copy_on_get=True)

        return out

    def cut(
        self,
        start: float | None = None,
        stop: float | None = None,
        whence: int = 0,
        version: str | None = None,
        include_ends: bool = True,
        time_from_zero: bool = False,
        progress=None,
    ) -> MDF:
        """cut *MDF* file. *start* and *stop* limits are absolute values
        or values relative to the first timestamp depending on the *whence*
        argument.

        Parameters
        ----------
        start : float
            start time, default *None*. If *None* then the start of measurement
            is used
        stop : float
            stop time, default *None*. If *None* then the end of measurement is
            used
        whence : int
            how to search for the start and stop values

            * 0 : absolute
            * 1 : relative to first timestamp

        version : str
            new mdf file version from ('2.00', '2.10', '2.14', '3.00', '3.10',
            '3.20', '3.30', '4.00', '4.10', '4.11', 4.20'); default *None* and in this
            case the original file version is used
        include_ends : bool
            include the *start* and *stop* timestamps after cutting the signal.
            If *start* and *stop* are found in the original timestamps, then
            the new samples will be computed using interpolation. Default *True*
        time_from_zero : bool
            start time stamps from 0s in the cut measurement

        Returns
        -------
        out : MDF
            new MDF object

        """

        if version is None:
            version = self.version
        else:
            version = validate_version_argument(version)

        out = MDF(
            version=version,
            **self._kwargs,
        )

        integer_interpolation_mode = self._integer_interpolation
        float_interpolation_mode = self._float_interpolation
        out.configure(from_other=self)

        self.configure(copy_on_get=False)

        if whence == 1:
            timestamps = []
            for group in self.virtual_groups:
                master = self.get_master(group, record_offset=0, record_count=1)
                if master.size:
                    timestamps.append(master[0])

            if timestamps:
                first_timestamp = np.amin(timestamps)
            else:
                first_timestamp = 0

            if start is not None:
                start += first_timestamp
            if stop is not None:
                stop += first_timestamp

        if time_from_zero:
            delta = start
            t_epoch = self.header.start_time.timestamp() + delta
            out.header.start_time = datetime.fromtimestamp(t_epoch)
        else:
            delta = 0
            out.header.start_time = self.header.start_time

        groups_nr = len(self.virtual_groups)

        if progress is not None:
            if callable(progress):
                progress(0, groups_nr)
            else:
                progress.signals.setValue.emit(0)
                progress.signals.setMaximum.emit(groups_nr)

        # walk through all groups and get all channels
        for i, (group_index, virtual_group) in enumerate(self.virtual_groups.items()):
            included_channels = self.included_channels(group_index)[group_index]
            if not included_channels:
                continue

            idx = 0
            signals = []
            for j, sigs in enumerate(self._yield_selected_signals(group_index, groups=included_channels)):
                if not sigs:
                    break
                if j == 0:
                    master = sigs[0].timestamps
                    signals = sigs
                else:
                    master = sigs[0][0]

                if not len(master):
                    continue

                needs_cutting = True

                # check if this fragmement is within the cut interval or
                # if the cut interval has ended
                if start is None and stop is None:
                    fragment_start = None
                    fragment_stop = None
                    start_index = 0
                    stop_index = len(master)
                    needs_cutting = False
                elif start is None:
                    fragment_start = None
                    start_index = 0
                    if master[0] > stop:
                        break
                    else:
                        fragment_stop = min(stop, master[-1])
                        stop_index = np.searchsorted(master, fragment_stop, side="right")
                        if stop_index == len(master):
                            needs_cutting = False

                elif stop is None:
                    fragment_stop = None
                    if master[-1] < start:
                        continue
                    else:
                        fragment_start = max(start, master[0])
                        start_index = np.searchsorted(master, fragment_start, side="left")
                        stop_index = len(master)
                        if start_index == 0:
                            needs_cutting = False
                else:
                    if master[0] > stop:
                        break
                    elif master[-1] < start:
                        continue
                    else:
                        fragment_start = max(start, master[0])
                        start_index = np.searchsorted(master, fragment_start, side="left")
                        fragment_stop = min(stop, master[-1])
                        stop_index = np.searchsorted(master, fragment_stop, side="right")
                        if start_index == 0 and stop_index == len(master):
                            needs_cutting = False

                # update the signal if this is not the first yield
                if j:
                    for signal, (samples, invalidation) in zip(signals, sigs[1:]):
                        signal.samples = samples
                        signal.timestamps = master
                        signal.invalidation_bits = invalidation

                if needs_cutting:
                    master = (
                        Signal(master, master, name="_")
                        .cut(
                            fragment_start,
                            fragment_stop,
                            include_ends,
                            integer_interpolation_mode=integer_interpolation_mode,
                            float_interpolation_mode=float_interpolation_mode,
                        )
                        .timestamps
                    )

                    if not len(master):
                        continue

                    signals = [
                        sig.cut(
                            master[0],
                            master[-1],
                            include_ends=include_ends,
                            integer_interpolation_mode=integer_interpolation_mode,
                            float_interpolation_mode=float_interpolation_mode,
                        )
                        for sig in signals
                    ]

                if time_from_zero:
                    master = master - delta
                    for sig in signals:
                        sig.timestamps = master

                if idx == 0:
                    if start:
                        start_ = f"{start}s"
                    else:
                        start_ = "start of measurement"
                    if stop:
                        stop_ = f"{stop}s"
                    else:
                        stop_ = "end of measurement"
                    cg = self.groups[group_index].channel_group
                    cg_nr = out.append(
                        signals,
                        common_timebase=True,
                        comment=cg.comment,
                    )
                    MDF._transfer_channel_group_data(out.groups[cg_nr].channel_group, cg)

                else:
                    sigs = [(sig.samples, sig.invalidation_bits) for sig in signals]
                    sigs.insert(0, (master, None))
                    out.extend(cg_nr, sigs)

                idx += 1

            # if the cut interval is not found in the measurement
            # then append a data group with 0 cycles
            if idx == 0 and signals:
                for sig in signals:
                    sig.samples = sig.samples[:0]
                    sig.timestamps = sig.timestamps[:0]
                    if sig.invalidation_bits is not None:
                        sig.invalidation_bits = sig.invalidation_bits[:0]

                if start:
                    start_ = f"{start}s"
                else:
                    start_ = "start of measurement"
                if stop:
                    stop_ = f"{stop}s"
                else:
                    stop_ = "end of measurement"
                cg = self.groups[group_index].channel_group
                cg_nr = out.append(
                    signals,
                    common_timebase=True,
                )
                MDF._transfer_channel_group_data(out.groups[cg_nr].channel_group, cg)

            if progress is not None:
                if callable(progress):
                    progress(i + 1, groups_nr)
                else:
                    progress.signals.setValue.emit(i + 1)

                    if progress.stop:
                        print("return terminated")
                        return TERMINATED

        self.configure(copy_on_get=True)

        out._transfer_metadata(self, message=f"Cut from {start_} to {stop_}")

        return out

    def export(
        self,
        fmt: Literal["asc", "csv", "hdf5", "mat", "parquet"],
        filename: StrPathType | None = None,
        progress=None,
        **kwargs,
    ) -> None:
        r"""export *MDF* to other formats. The *MDF* file name is used is
        available, else the *filename* argument must be provided.

        The *pandas* export option was removed. you should use the method
        *to_dataframe* instead.

        Parameters
        ----------
        fmt : string
            can be one of the following:

            * `csv` : CSV export that uses the "," delimiter. This option
              will generate a new csv file for each data group
              (<MDFNAME>_DataGroup_<cntr>.csv)

            * `hdf5` : HDF5 file output; each *MDF* data group is mapped to
              a *HDF5* group with the name 'DataGroup_<cntr>'
              (where <cntr> is the index)

            * `mat` : Matlab .mat version 4, 5 or 7.3 export. If
              *single_time_base==False* the channels will be renamed in the mat
              file to 'D<cntr>_<channel name>'. The channel group
              master will be renamed to 'DM<cntr>_<channel name>'
              ( *<cntr>* is the data group index starting from 0)

            * `parquet` : export to Apache parquet format
            * `asc`: Vector ASCII format for bus logging

                .. versionadded:: 7.3.3

        filename : string | pathlib.Path
            export file name

        \*\*kwargs

            * `single_time_base`: resample all channels to common time base,
              default *False*
            * `raster`: float time raster for resampling. Valid if
              *single_time_base* is *True*
            * `time_from_zero`: adjust time channel to start from 0
            * `use_display_names`: use display name instead of standard channel
              name, if available.
            * `empty_channels`: behaviour for channels without samples; the
              options are *skip* or *zeros*; default is *skip*
            * `format`: only valid for *mat* export; can be '4', '5' or '7.3',
              default is '5'
            * `oned_as`: only valid for *mat* export; can be 'row' or 'column'
            * `keep_arrays` : keep arrays and structure channels as well as the
              component channels. If *True* this can be very slow. If *False*
              only the component channels are saved, and their names will be
              prefixed with the parent channel.
            * `reduce_memory_usage` : bool
              reduce memory usage by converting all float columns to float32 and
              searching for minimum dtype that can reprezent the values found
              in integer columns; default *False*
            * `compression` : str
              compression to be used

              * for ``parquet`` : "GZIP" or "SNAPPY"
              * for ``hfd5`` : "gzip", "lzf" or "szip"
              * for ``mat`` : bool

            * `time_as_date` (False) : bool
              export time as local timezone datetimee; only valid for CSV export

              .. versionadded:: 5.8.0

            * `ignore_value2text_conversions` (False) : bool
              valid only for the channels that have value to text conversions and
              if *raw=False*. If this is True then the raw numeric values will be
              used, and the conversion will not be applied.

              .. versionadded:: 5.8.0

            * raw (False) : bool
              export all channels using the raw values

              .. versionadded:: 6.0.0

            * delimiter (',') : str
              only valid for CSV: see cpython documentation for csv.Dialect.delimiter

              .. versionadded:: 6.2.0

            * doublequote (True) : bool
              only valid for CSV: see cpython documentation for csv.Dialect.doublequote

              .. versionadded:: 6.2.0

            * escapechar (None) : str
              only valid for CSV: see cpython documentation for csv.Dialect.escapechar

              .. versionadded:: 6.2.0

            * lineterminator ("\\r\\n") : str
              only valid for CSV: see cpython documentation for csv.Dialect.lineterminator

              .. versionadded:: 6.2.0

            * quotechar ('"') : str
              only valid for CSV: see cpython documentation for csv.Dialect.quotechar

              .. versionadded:: 6.2.0

            * quoting ("MINIMAL") : str
              only valid for CSV: see cpython documentation for csv.Dialect.quoting. Use the
              last part of the quoting constant name

              .. versionadded:: 6.2.0

            * add_units (False) : bool
              only valid for CSV: add the channel units on the second row of the CSV file

              .. versionadded:: 7.1.0


        """

        header_items = (
            "date",
            "time",
            "author_field",
            "department_field",
            "project_field",
            "subject_field",
        )

        fmt = fmt.lower()

        if fmt != "pandas" and filename is None and self.name is None:
            message = "Must specify filename for export" "if MDF was created without a file name"
            logger.warning(message)
            return

        single_time_base = kwargs.get("single_time_base", False)
        raster = kwargs.get("raster", None)
        time_from_zero = kwargs.get("time_from_zero", True)
        use_display_names = kwargs.get("use_display_names", True)
        empty_channels = kwargs.get("empty_channels", "skip")
        format = kwargs.get("format", "5")
        oned_as = kwargs.get("oned_as", "row")
        reduce_memory_usage = kwargs.get("reduce_memory_usage", False)
        compression = kwargs.get("compression", "")
        time_as_date = kwargs.get("time_as_date", False)
        ignore_value2text_conversions = kwargs.get("ignore_value2text_conversions", False)
        raw = bool(kwargs.get("raw", False))

        if compression == "SNAPPY":
            try:
                import snappy
            except ImportError:
                logger.warning("snappy compressor is not installed; compression will be set to GZIP")
                compression = "GZIP"

        filename = Path(filename) if filename else self.name

        if fmt == "parquet":
            try:
                from fastparquet import write as write_parquet
            except ImportError:
                logger.warning("fastparquet not found; export to parquet is unavailable")
                return

        elif fmt == "hdf5":
            try:
                from h5py import File as HDF5
            except ImportError:
                logger.warning("h5py not found; export to HDF5 is unavailable")
                return

        elif fmt == "mat":
            if format == "7.3":
                try:
                    from hdf5storage import savemat
                except ImportError:
                    logger.warning("hdf5storage not found; export to mat v7.3 is unavailable")
                    return
            else:
                try:
                    from scipy.io import savemat
                except ImportError:
                    logger.warning("scipy not found; export to mat v4 and v5 is unavailable")
                    return

        elif fmt not in ("csv", "asc"):
            raise MdfException(f"Export to {fmt} is not implemented")

        if progress is not None:
            if callable(progress):
                progress(0, 100)
            else:
                progress.signals.setValue.emit(0)
                progress.signals.setMaximum.emit(100)

                if progress.stop:
                    return TERMINATED

        if fmt == "asc":
            return self._asc_export(filename.with_suffix(".asc"))

        if single_time_base or fmt == "parquet":
            df = self.to_dataframe(
                raster=raster,
                time_from_zero=time_from_zero,
                use_display_names=use_display_names,
                empty_channels=empty_channels,
                reduce_memory_usage=reduce_memory_usage,
                ignore_value2text_conversions=ignore_value2text_conversions,
                raw=raw,
                numeric_1D_only=fmt == "parquet",
            )
            units = {}
            comments = {}
            used_names = UniqueDB()

            groups_nr = len(self.groups)
            if progress is not None:
                if callable(progress):
                    progress(0, groups_nr * 2)
                else:
                    progress.signals.setMaximum.emit(groups_nr * 2)

                    if progress.stop:
                        return TERMINATED

            for i, grp in enumerate(self.groups):
                if progress is not None and progress.stop:
                    return TERMINATED

                for ch in grp.channels:
                    if use_display_names:
                        channel_name = list(ch.display_names)[0] if ch.display_names else ch.name
                    else:
                        channel_name = ch.name

                    channel_name = used_names.get_unique_name(channel_name)

                    if hasattr(ch, "unit"):
                        unit = ch.unit
                        if ch.conversion:
                            unit = unit or ch.conversion.unit
                    else:
                        unit = ""
                    comment = ch.comment

                    units[channel_name] = unit
                    comments[channel_name] = comment

                if progress is not None:
                    if callable(progress):
                        progress(i + 1, groups_nr * 2)
                    else:
                        progress.signals.setValue.emit(i + 1)

                        if progress.stop:
                            return TERMINATED

        if fmt == "hdf5":
            filename = filename.with_suffix(".hdf")

            if single_time_base:
                with HDF5(str(filename), "w") as hdf:
                    # header information
                    group = hdf.create_group(str(filename))

                    if self.version in MDF2_VERSIONS + MDF3_VERSIONS:
                        for item in header_items:
                            group.attrs[item] = self.header[item].replace(b"\0", b"")

                    # save each data group in a HDF5 group called
                    # "DataGroup_<cntr>" with the index starting from 1
                    # each HDF5 group will have a string attribute "master"
                    # that will hold the name of the master channel

                    count = len(df.columns)

                    if progress is not None:
                        if callable(progress):
                            progress(0, count * 2)
                        else:
                            progress.signals.setValue.emit(0)
                            progress.signals.setMaximum.emit(count * 2)

                            if progress.stop:
                                return TERMINATED

                    for i, channel in enumerate(df):
                        samples = df[channel]
                        unit = units.get(channel, "")
                        comment = comments.get(channel, "")

                        if samples.dtype.kind == "O":
                            if isinstance(samples[0], np.ndarray):
                                samples = np.vstack(samples)
                            else:
                                continue

                        if compression:
                            dataset = group.create_dataset(channel, data=samples, compression=compression)
                        else:
                            dataset = group.create_dataset(channel, data=samples)
                        unit = unit.replace("\0", "")
                        if unit:
                            dataset.attrs["unit"] = unit
                        comment = comment.replace("\0", "")
                        if comment:
                            dataset.attrs["comment"] = comment

                        if progress is not None:
                            if callable(progress):
                                progress(i + 1, count * 2)
                            else:
                                progress.signals.setValue.emit(i + 1)

                                if progress.stop:
                                    return TERMINATED

            else:
                with HDF5(str(filename), "w") as hdf:
                    # header information
                    group = hdf.create_group(str(filename))

                    if self.version in MDF2_VERSIONS + MDF3_VERSIONS:
                        for item in header_items:
                            group.attrs[item] = self.header[item].replace(b"\0", b"")

                    # save each data group in a HDF5 group called
                    # "DataGroup_<cntr>" with the index starting from 1
                    # each HDF5 group will have a string attribute "master"
                    # that will hold the name of the master channel

                    groups_nr = len(self.virtual_groups)

                    if progress is not None:
                        if callable(progress):
                            progress(0, groups_nr)
                        else:
                            progress.signals.setValue.emit(0)
                            progress.signals.setMaximum.emit(groups_nr)

                            if progress.stop:
                                return TERMINATED

                    for i, (group_index, virtual_group) in enumerate(self.virtual_groups.items()):
                        channels = self.included_channels(group_index)[group_index]

                        if not channels:
                            continue

                        names = UniqueDB()
                        if progress is not None and progress.stop:
                            return TERMINATED

                        if len(virtual_group.groups) == 1:
                            comment = self.groups[virtual_group.groups[0]].channel_group.comment
                        else:
                            comment = "Virtual group i"

                        group_name = r"/" + f"ChannelGroup_{i}"
                        group = hdf.create_group(group_name)

                        group.attrs["comment"] = comment

                        master_index = self.masters_db.get(group_index, -1)

                        if master_index >= 0:
                            group.attrs["master"] = self.groups[group_index].channels[master_index].name
                            master = self.get(group.attrs["master"], group_index)
                            if reduce_memory_usage:
                                master.timestamps = downcast(master.timestamps)
                            if compression:
                                dataset = group.create_dataset(
                                    group.attrs["master"],
                                    data=master.timestamps,
                                    compression=compression,
                                )
                            else:
                                dataset = group.create_dataset(
                                    group.attrs["master"],
                                    data=master.timestamps,
                                    dtype=master.timestamps.dtype,
                                )
                            unit = master.unit.replace("\0", "")
                            if unit:
                                dataset.attrs["unit"] = unit
                            comment = master.comment.replace("\0", "")
                            if comment:
                                dataset.attrs["comment"] = comment

                        channels = [
                            (None, gp_index, ch_index)
                            for gp_index, channel_indexes in channels.items()
                            for ch_index in channel_indexes
                        ]

                        if not channels:
                            continue

                        channels = self.select(channels, raw=raw)

                        for j, sig in enumerate(channels):
                            if use_display_names:
                                name = list(sig.display_names)[0] if sig.display_names else sig.name
                            else:
                                name = sig.name
                            name = name.replace("\\", "_").replace("/", "_")
                            name = names.get_unique_name(name)
                            if reduce_memory_usage:
                                sig.samples = downcast(sig.samples)
                            if compression:
                                dataset = group.create_dataset(name, data=sig.samples, compression=compression)
                            else:
                                dataset = group.create_dataset(name, data=sig.samples, dtype=sig.samples.dtype)
                            unit = sig.unit.replace("\0", "")
                            if unit:
                                dataset.attrs["unit"] = unit
                            comment = sig.comment.replace("\0", "")
                            if comment:
                                dataset.attrs["comment"] = comment

                        if progress is not None:
                            if callable(progress):
                                progress(i + 1, groups_nr)
                            else:
                                progress.signals.setValue.emit(i + 1)

                                if progress.stop:
                                    return TERMINATED

        elif fmt == "csv":
            fmtparams = {
                "delimiter": kwargs.get("delimiter", ",")[0],
                "doublequote": kwargs.get("doublequote", True),
                "lineterminator": kwargs.get("lineterminator", "\r\n"),
                "quotechar": kwargs.get("quotechar", '"')[0],
            }

            quoting = kwargs.get("quoting", "MINIMAL").upper()
            quoting = getattr(csv, f"QUOTE_{quoting}")

            fmtparams["quoting"] = quoting

            escapechar = kwargs.get("escapechar", '"')
            if escapechar is not None:
                escapechar = escapechar[0]

            fmtparams["escapechar"] = escapechar

            if single_time_base:
                filename = filename.with_suffix(".csv")
                message = f'Writing csv export to file "{filename}"'
                logger.info(message)

                if time_as_date:
                    index = (
                        pd.to_datetime(df.index + self.header.start_time.timestamp(), unit="s")
                        .tz_localize("UTC")
                        .tz_convert(LOCAL_TIMEZONE)
                        .astype(str)
                    )
                    df.index = index
                    df.index.name = "timestamps"

                    units["timestamps"] = ""
                else:
                    units["timestamps"] = "s"

                if hasattr(self, "can_logging_db") and self.can_logging_db:
                    dropped = {}

                    for name_ in df.columns:
                        if name_.endswith("CAN_DataFrame.ID"):
                            dropped[name_] = pd.Series(
                                csv_int2hex(df[name_].astype("<u4") & 0x1FFFFFFF),
                                index=df.index,
                            )

                        elif name_.endswith("CAN_DataFrame.DataBytes"):
                            dropped[name_] = pd.Series(csv_bytearray2hex(df[name_]), index=df.index)

                    df = df.drop(columns=list(dropped))
                    for name, s in dropped.items():
                        df[name] = s

                with open(filename, "w", newline="") as csvfile:
                    writer = csv.writer(csvfile, **fmtparams)

                    names_row = [df.index.name, *df.columns]
                    writer.writerow(names_row)

                    if kwargs.get("add_units", False):
                        units_row = [units[name] for name in names_row]
                        writer.writerow(units_row)

                    for col in df:
                        if df[col].dtype.kind == "S":
                            for encoding, errors in (
                                ("utf-8", "strict"),
                                ("latin-1", "strict"),
                                ("utf-8", "replace"),
                                ("latin-1", "replace"),
                            ):
                                try:
                                    df[col] = df[col] = df[col].str.decode(encoding, errors)
                                    break
                                except:
                                    continue

                    if reduce_memory_usage:
                        vals = [df.index, *(df[name] for name in df)]
                    else:
                        vals = [
                            df.index.to_list(),
                            *(df[name].to_list() for name in df),
                        ]
                    count = len(df.index)

                    if progress is not None:
                        if callable(progress):
                            progress(0, count)
                        else:
                            progress.signals.setValue.emit(0)
                            progress.signals.setMaximum.emit(count)

                            if progress.stop:
                                return TERMINATED

                    for i, row in enumerate(zip(*vals)):
                        writer.writerow(row)

                        if progress is not None:
                            if callable(progress):
                                progress(i + 1, count)
                            else:
                                progress.signals.setValue.emit(i + 1)
                                if progress.stop:
                                    return TERMINATED

            else:
                add_units = kwargs.get("add_units", False)

                filename = filename.with_suffix(".csv")

                gp_count = len(self.virtual_groups)

                if progress is not None:
                    if callable(progress):
                        progress(0, gp_count)
                    else:
                        progress.signals.setValue.emit(0)
                        progress.signals.setMaximum.emit(gp_count)

                        if progress.stop:
                            return TERMINATED

                for i, (group_index, virtual_group) in enumerate(self.virtual_groups.items()):
                    if progress is not None and progress.stop:
                        return TERMINATED

                    message = f"Exporting group {i+1} of {gp_count}"
                    logger.info(message)

                    if len(virtual_group.groups) == 1:
                        comment = self.groups[virtual_group.groups[0]].channel_group.comment
                    else:
                        comment = ""

                    if comment:
                        for char in f'\n\t\r\b <>\/:"?*|':
                            comment = comment.replace(char, "_")
                        group_csv_name = filename.parent / f"{filename.stem}.ChannelGroup_{i}_{comment}.csv"
                    else:
                        group_csv_name = filename.parent / f"{filename.stem}.ChannelGroup_{i}.csv"

                    df = self.get_group(
                        group_index,
                        raster=raster,
                        time_from_zero=time_from_zero,
                        use_display_names=use_display_names,
                        reduce_memory_usage=reduce_memory_usage,
                        ignore_value2text_conversions=ignore_value2text_conversions,
                        raw=raw,
                    )

                    if add_units:
                        units = {}
                        used_names = UniqueDB()

                        for gp_index, channel_indexes in self.included_channels(group_index)[group_index].items():
                            for ch_index in channel_indexes:
                                ch = self.groups[gp_index].channels[ch_index]

                                if use_display_names:
                                    channel_name = list(ch.display_names)[0] if ch.display_names else ch.name
                                else:
                                    channel_name = ch.name

                                channel_name = used_names.get_unique_name(channel_name)

                                if hasattr(ch, "unit"):
                                    unit = ch.unit
                                    if ch.conversion:
                                        unit = unit or ch.conversion.unit
                                else:
                                    unit = ""

                                units[channel_name] = unit
                    else:
                        units = {}

                    if time_as_date:
                        index = (
                            pd.to_datetime(df.index + self.header.start_time.timestamp(), unit="s")
                            .tz_localize("UTC")
                            .tz_convert(LOCAL_TIMEZONE)
                            .astype(str)
                        )
                        df.index = index
                        df.index.name = "timestamps"

                        units["timestamps"] = ""
                    else:
                        units["timestamps"] = "s"

                    with open(group_csv_name, "w", newline="") as csvfile:
                        writer = csv.writer(csvfile, **fmtparams)

                        if hasattr(self, "can_logging_db") and self.can_logging_db:
                            dropped = {}

                            for name_ in df.columns:
                                if name_.endswith("CAN_DataFrame.ID"):
                                    dropped[name_] = pd.Series(
                                        csv_int2hex(df[name_] & 0x1FFFFFFF),
                                        index=df.index,
                                    )

                                elif name_.endswith("CAN_DataFrame.DataBytes"):
                                    dropped[name_] = pd.Series(csv_bytearray2hex(df[name_]), index=df.index)

                            df = df.drop(columns=list(dropped))
                            for name_, s in dropped.items():
                                df[name_] = s

                        names_row = [df.index.name, *df.columns]
                        writer.writerow(names_row)

                        if add_units:
                            units_row = [units[name] for name in names_row]
                            writer.writerow(units_row)

                        if reduce_memory_usage:
                            vals = [df.index, *(df[name] for name in df)]
                        else:
                            vals = [
                                df.index.to_list(),
                                *(df[name].to_list() for name in df),
                            ]

                        for i, row in enumerate(zip(*vals)):
                            writer.writerow(row)

                    if progress is not None:
                        if callable(progress):
                            progress(i + 1, gp_count)
                        else:
                            progress.signals.setValue.emit(i + 1)

                            if progress.stop:
                                return TERMINATED

        elif fmt == "mat":
            filename = filename.with_suffix(".mat")

            if not single_time_base:

                def decompose(samples):
                    dct = {}

                    for name in samples.dtype.names:
                        vals = samples[name]

                        if vals.dtype.names:
                            dct.update(decompose(vals))
                        else:
                            dct[name] = vals

                    return dct

                mdict = {}

                master_name_template = "DGM{}_{}"
                channel_name_template = "DG{}_{}"
                used_names = UniqueDB()

                groups_nr = len(self.virtual_groups)

                if progress is not None:
                    if callable(progress):
                        progress(0, groups_nr)
                    else:
                        progress.signals.setValue.emit(0)
                        progress.signals.setMaximum.emit(groups_nr + 1)

                        if progress.stop:
                            return TERMINATED

                for i, (group_index, virtual_group) in enumerate(self.virtual_groups.items()):
                    if progress is not None and progress.stop:
                        return TERMINATED

                    channels = self.included_channels(group_index)[group_index]

                    if not channels:
                        continue

                    channels = [
                        (None, gp_index, ch_index)
                        for gp_index, channel_indexes in channels.items()
                        for ch_index in channel_indexes
                    ]

                    if not channels:
                        continue

                    channels = self.select(
                        channels,
                        ignore_value2text_conversions=ignore_value2text_conversions,
                        raw=raw,
                    )

                    master = channels[0].copy()
                    master.samples = master.timestamps

                    channels.insert(0, master)

                    for j, sig in enumerate(channels):
                        if j == 0:
                            channel_name = master_name_template.format(i, "timestamps")
                        else:
                            if use_display_names:
                                channel_name = list(sig.display_names)[0] if sig.display_names else sig.name
                            else:
                                channel_name = sig.name
                            channel_name = channel_name_template.format(i, channel_name)

                        channel_name = matlab_compatible(channel_name)
                        channel_name = used_names.get_unique_name(channel_name)

                        if sig.samples.dtype.names:
                            sig.samples.dtype.names = [matlab_compatible(name) for name in sig.samples.dtype.names]

                            sigs = decompose(sig.samples)

                            sigs = {
                                channel_name_template.format(i, channel_name): _v for channel_name, _v in sigs.items()
                            }

                            mdict.update(sigs)

                        else:
                            mdict[channel_name] = sig.samples

                    if progress is not None:
                        if callable(progress):
                            progress(i + 1, groups_nr)
                        else:
                            progress.signals.setValue.emit(i + 1)

                            if progress.stop:
                                return TERMINATED

            else:
                used_names = UniqueDB()
                mdict = {}

                count = len(df.columns)

                if progress is not None:
                    if callable(progress):
                        progress(0, count)
                    else:
                        progress.signals.setValue.emit(0)
                        progress.signals.setMaximum.emit(count)

                        if progress.stop:
                            return TERMINATED

                for i, name in enumerate(df.columns):
                    channel_name = matlab_compatible(name)
                    channel_name = used_names.get_unique_name(channel_name)

                    mdict[channel_name] = df[name].values

                    if hasattr(mdict[channel_name].dtype, "categories"):
                        mdict[channel_name] = np.array(mdict[channel_name], dtype="S")

                    if progress is not None:
                        if callable(progress):
                            progress(i + 1, groups_nr)
                        else:
                            progress.signals.setValue.emit(i + 1)
                            progress.signals.setMaximum.emit(count)

                            if progress.stop:
                                return TERMINATED

                mdict["timestamps"] = df.index.values

            if progress is not None:
                if callable(progress):
                    progress(80, 100)
                else:
                    progress.signals.setValue.emit(0)
                    progress.signals.setMaximum.emit(100)
                    progress.signals.setValue.emit(80)

                    if progress.stop:
                        return TERMINATED

            if format == "7.3":
                savemat(
                    str(filename),
                    mdict,
                    long_field_names=True,
                    format="7.3",
                    delete_unused_variables=False,
                    oned_as=oned_as,
                    structured_numpy_ndarray_as_struct=True,
                    store_python_metadata=False,
                )
            else:
                savemat(
                    str(filename),
                    mdict,
                    long_field_names=True,
                    oned_as=oned_as,
                    do_compression=bool(compression),
                )

            if progress is not None:
                if callable(progress):
                    progress(100, 100)
                else:
                    progress.signals.setValue.emit(100)

                    if progress.stop:
                        return TERMINATED

        elif fmt == "parquet":
            filename = filename.with_suffix(".parquet")
            if compression:
                write_parquet(filename, df, compression=compression)
            else:
                write_parquet(filename, df)

        else:
            message = 'Unsopported export type "{}". ' 'Please select "csv", "excel", "hdf5", "mat" or "pandas"'
            message.format(fmt)
            logger.warning(message)

    def filter(self, channels: ChannelsType, version: str | None = None, progress=None) -> MDF:
        """return new *MDF* object that contains only the channels listed in
        *channels* argument

        Parameters
        ----------
        channels : list
            list of items to be filtered; each item can be :

                * a channel name string
                * (channel name, group index, channel index) list or tuple
                * (channel name, group index) list or tuple
                * (None, group index, channel index) list or tuple

        version : str
            new mdf file version from ('2.00', '2.10', '2.14', '3.00', '3.10',
            '3.20', '3.30', '4.00', '4.10', '4.11', '4.20'); default *None* and in this
            case the original file version is used

        Returns
        -------
        mdf : MDF
            new *MDF* file

        Examples
        --------
        >>> from asammdf import MDF, Signal
        >>> import numpy as np
        >>> t = np.arange(5)
        >>> s = np.ones(5)
        >>> mdf = MDF()
        >>> for i in range(4):
        ...     sigs = [Signal(s*(i*10+j), t, name='SIG') for j in range(1,4)]
        ...     mdf.append(sigs)
        ...
        >>> filtered = mdf.filter(['SIG', ('SIG', 3, 1), ['SIG', 2], (None, 1, 2)])
        >>> for gp_nr, ch_nr in filtered.channels_db['SIG']:
        ...     print(filtered.get(group=gp_nr, index=ch_nr))
        ...
        <Signal SIG:
                samples=[ 1.  1.  1.  1.  1.]
                timestamps=[0 1 2 3 4]
                unit=""
                info=None
                comment="">
        <Signal SIG:
                samples=[ 31.  31.  31.  31.  31.]
                timestamps=[0 1 2 3 4]
                unit=""
                info=None
                comment="">
        <Signal SIG:
                samples=[ 21.  21.  21.  21.  21.]
                timestamps=[0 1 2 3 4]
                unit=""
                info=None
                comment="">
        <Signal SIG:
                samples=[ 12.  12.  12.  12.  12.]
                timestamps=[0 1 2 3 4]
                unit=""
                info=None
                comment="">

        """
        if version is None:
            version = self.version
        else:
            version = validate_version_argument(version)

        # group channels by group index
        gps = self.included_channels(channels=channels)

        mdf = MDF(
            version=version,
            **self._kwargs,
        )

        integer_interpolation_mode = self._integer_interpolation
        float_interpolation_mode = self._float_interpolation
        mdf.configure(from_other=self)
        mdf.header.start_time = self.header.start_time

        self.configure(copy_on_get=False)

        if self.name:
            origin = self.name.name
        else:
            origin = "New MDF"

        groups_nr = len(gps)

        if progress is not None:
            if callable(progress):
                progress(0, groups_nr)
            else:
                progress.signals.setValue.emit(0)
                progress.signals.setMaximum.emit(groups_nr)

                if progress.stop:
                    return TERMINATED

        for i, (group_index, groups) in enumerate(gps.items()):
            for idx, sigs in enumerate(self._yield_selected_signals(group_index, groups=groups, version=version)):
                if not sigs:
                    break

                if idx == 0:
                    if sigs:
                        cg = self.groups[group_index].channel_group
                        cg_nr = mdf.append(
                            sigs,
                            common_timebase=True,
                            comment=cg.comment,
                        )
                        MDF._transfer_channel_group_data(mdf.groups[cg_nr].channel_group, cg)
                    else:
                        break

                else:
                    mdf.extend(cg_nr, sigs)

            if progress is not None:
                if callable(progress):
                    progress(i + 1, groups_nr)
                else:
                    progress.signals.setValue.emit(i + 1)

                    if progress.stop:
                        return TERMINATED

        self.configure(copy_on_get=True)

        mdf._transfer_metadata(self, message=f"Filtered from {self.name}")

        return mdf

    @overload
    def iter_get(
        self,
        name: str | None = ...,
        group: int | None = ...,
        index: int | None = ...,
        raster: float | None = ...,
        samples_only: Literal[False] = ...,
        raw: bool = ...,
    ) -> Iterator[Signal]:
        ...

    @overload
    def iter_get(
        self,
        name: str | None = ...,
        group: int | None = ...,
        index: int | None = ...,
        raster: float | None = ...,
        samples_only: Literal[True] = ...,
        raw: bool = ...,
    ) -> Iterator[tuple[NDArray[Any], NDArray[Any] | None]]:
        ...

    def iter_get(
        self,
        name: str | None = None,
        group: int | None = None,
        index: int | None = None,
        raster: float | None = None,
        samples_only: bool = False,
        raw: bool = False,
    ) -> Iterator[Signal] | Iterator[tuple[NDArray[Any], NDArray[Any] | None]]:
        """iterator over a channel

        This is usefull in case of large files with a small number of channels.

        If the *raster* keyword argument is not *None* the output is
        interpolated accordingly

        Parameters
        ----------
        name : string
            name of channel
        group : int
            0-based group index
        index : int
            0-based channel index
        raster : float
            time raster in seconds
        samples_only : bool
            if *True* return only the channel samples as numpy array; if
                *False* return a *Signal* object
        raw : bool
            return channel samples without appling the conversion rule; default
            `False`

        """

        gp_nr, ch_nr = self._validate_channel_selection(name, group, index)

        grp = self.groups[gp_nr]

        data = self._load_data(grp)

        for fragment in data:
            yield self.get(
                group=gp_nr,
                index=ch_nr,
                raster=raster,
                samples_only=samples_only,
                data=fragment,
                raw=raw,
            )

    @staticmethod
    def concatenate(
        files: Sequence[MDF | InputType],
        version: str = "4.10",
        sync: bool = True,
        add_samples_origin: bool = False,
        direct_timestamp_continuation: bool = False,
        progress=None,
        **kwargs,
    ) -> MDF:
        """concatenates several files. The files
        must have the same internal structure (same number of groups, and same
        channels in each group).

        The order of the input files is always preserved, only the samples timestamps are influenced
        by the ``sync`` argument.

        Parameters
        ----------
        files : list | tuple
            list of *MDF* file names or *MDF*, zipfile.ZipFile, bz2.BZ2File or gzip.GzipFile
            instances

            ..versionchanged:: 6.2.0

                added support for zipfile.ZipFile, bz2.BZ2File and gzip.GzipFile

        version : str
            merged file version
        sync : bool
            sync the files based on the start of measurement, default *True*. The order of the
            input files is preserved, only the samples timestamps are influenced by this
            argument
        add_samples_origin : bool
            option to create a new "__samples_origin" channel that will hold
            the index of the measurement from where each timestamp originated
        direct_timestamp_continuation (False) : bool
            the time stamps from the next file will be added right after the last
            time stamp from the previous file; default False

            ..versionadded:: 6.0.0

        kwargs :

            use_display_names (False) : bool

        Examples
        --------
        >>> conc = MDF.concatenate(
            [
                'path/to/file.mf4',
                MDF(BytesIO(data)),
                MDF(zipfile.ZipFile('data.zip')),
                MDF(bz2.BZ2File('path/to/data.bz2', 'rb')),
                MDF(gzip.GzipFile('path/to/data.gzip', 'rb')),
            ],
            version='4.00',
            sync=False,
        )

        Returns
        -------
        concatenate : MDF
            new *MDF* object with concatenated channels

        Raises
        ------
        MdfException : if there are inconsistencies between the files

        """

        if not files:
            raise MdfException("No files given for merge")

        if progress is not None:
            if callable(progress):
                progress(0, 100)
            else:
                progress.signals.setValue.emit(0)
                progress.signals.setMaximum.emit(100)

                progress.signals.setWindowTitle.emit("Concatenating measurements")

                if progress.stop:
                    return TERMINATED

        mdf_nr = len(files)
        use_display_names = kwargs.get("use_display_names", False)

        input_types = [isinstance(mdf, MDF) for mdf in files]

        versions = []
        if sync:
            timestamps = []
            for file in files:
                if isinstance(file, MDF):
                    timestamps.append(file.header.start_time)
                    versions.append(file.version)
                else:
                    if is_file_like(file):
                        ts, version = get_measurement_timestamp_and_version(file)
                        timestamps.append(ts)
                        versions.append(version)
                    else:
                        with open(file, "rb") as mdf:
                            ts, version = get_measurement_timestamp_and_version(mdf)
                            timestamps.append(ts)
                            versions.append(version)

            try:
                oldest = min(timestamps)
            except TypeError:
                timestamps = [timestamp.astimezone(timezone.utc) for timestamp in timestamps]
                oldest = min(timestamps)

            offsets = [(timestamp - oldest).total_seconds() for timestamp in timestamps]
            offsets = [offset if offset > 0 else 0 for offset in offsets]

        else:
            file = files[0]
            if isinstance(file, MDF):
                timestamp = file.header.start_time
                version = file.version
            else:
                if is_file_like(file):
                    timestamp, version = get_measurement_timestamp_and_version(file)
                else:
                    with open(file, "rb") as mdf:
                        timestamp, version = get_measurement_timestamp_and_version(mdf)

            oldest = timestamp
            versions.append(version)

            offsets = [0 for _ in files]

        included_channel_names = []
        cg_map = {}

        if add_samples_origin:
            origin_conversion = {}
            for i, mdf in enumerate(files):
                origin_conversion[f"val_{i}"] = i
                origin_conversion[f"text_{i}"] = str(mdf.original_name if isinstance(mdf, MDF) else str(mdf))
            origin_conversion = from_dict(origin_conversion)

        for mdf_index, (offset, mdf) in enumerate(zip(offsets, files)):
            if not isinstance(mdf, MDF):
                mdf = MDF(mdf, use_display_names=use_display_names)
                close = True
            else:
                close = False

            if progress is not None and not callable(progress):
                progress.signals.setLabelText.emit(
                    f"Concatenating the file {mdf_index + 1} of {mdf_nr}\n{mdf.original_name}"
                )

            if mdf_index == 0:
                version = validate_version_argument(version)
                first_version = mdf.version

                kwargs = dict(mdf._kwargs)

                merged = MDF(
                    version=version,
                    **kwargs,
                )

                merged.configure(from_other=mdf)

                merged.header.start_time = oldest

            mdf.configure(copy_on_get=False)

            reorder_channel_groups = False
            cg_translations = {}

            vlsd_max_length = {}

            if mdf_index == 0:
                last_timestamps = [None for gp in mdf.virtual_groups]
                groups_nr = len(last_timestamps)
                first_mdf = mdf

                if progress is not None:
                    if callable(progress):
                        progress(0, groups_nr * mdf_nr)
                    else:
                        progress.signals.setValue.emit(0)
                        progress.signals.setMaximum.emit(groups_nr * mdf_nr)

                        if progress.stop:
                            return TERMINATED

                if first_version >= "4.00":
                    w_mdf = first_mdf

                    vlds_channels = []

                    for _gp_idx, _gp in enumerate(w_mdf.groups):
                        for _ch_idx, _ch in enumerate(_gp.channels):
                            if _ch.channel_type == v4c.CHANNEL_TYPE_VLSD:
                                vlds_channels.append((_ch.name, _gp_idx, _ch_idx))

                                vlsd_max_length[(_ch.name, _gp_idx)] = 0

                    if vlsd_max_length:
                        for i, _file in enumerate(files):
                            if not isinstance(_file, MDF):
                                _close = True
                                _file = MDF(_file)
                            else:
                                _close = False

                            _file.determine_max_vlsd_sample_size.cache_clear()

                            for _ch_name, _gp_idx, _ch_idx in vlds_channels:
                                key = (_ch_name, _gp_idx)
                                for _second_gp_idx, _second_ch_idx in w_mdf.whereis(_ch_name):
                                    if _second_gp_idx == _gp_idx:
                                        vlsd_max_length[key] = max(
                                            vlsd_max_length[key],
                                            _file.determine_max_vlsd_sample_size(_second_gp_idx, _second_ch_idx),
                                        )
                                        break
                                else:
                                    raise MdfException(
                                        f"internal structure of file {i} is different; different channels"
                                    )

                            if _close:
                                _file.close()

            else:
                if len(mdf.virtual_groups) != groups_nr:
                    raise MdfException(
                        f"internal structure of file <{mdf.name}> is different; different channel groups count"
                    )
                else:
                    cg_translations = dict.fromkeys(range(0, groups_nr))

                    make_translation = False

                    # check if the order of the channel groups is the same
                    for i, group_index in enumerate(mdf.virtual_groups):
                        included_channels = mdf.included_channels(group_index)[group_index]
                        names = [
                            mdf.groups[gp_index].channels[ch_index].name
                            for gp_index, channels in included_channels.items()
                            for ch_index in channels
                        ]

                        if names != included_channel_names[i]:
                            if sorted(names) != sorted(included_channel_names[i]):
                                make_translation = reorder_channel_groups = True
                                break

                    # Make a channel group translation dictionary if the order is different
                    if make_translation:
                        for i, org_group in enumerate(first_mdf.groups):
                            org_group_source = org_group.channel_group.acq_source
                            for j, new_group in enumerate(mdf.groups):
                                new_group_source = new_group.channel_group.acq_source
                                if (
                                    new_group.channel_group.acq_name == org_group.channel_group.acq_name
                                    and (new_group_source and org_group_source)
                                    and new_group_source.name == org_group_source.name
                                    and new_group_source.path == org_group_source.path
                                    and new_group.channel_group.samples_byte_nr
                                    == org_group.channel_group.samples_byte_nr
                                ):
                                    new_included_channels = mdf.included_channels(j)[j]

                                    new_names = [
                                        mdf.groups[gp_index].channels[ch_index].name
                                        for gp_index, channels in new_included_channels.items()
                                        for ch_index in channels
                                    ]

                                    if sorted(new_names) == sorted(included_channel_names[i]):
                                        cg_translations[i] = j
                                        break

            for i, group_index in enumerate(mdf.virtual_groups):
                # save original group index for extension
                # replace with the translated group index
                if reorder_channel_groups:
                    origin_gp_idx = group_index
                    group_index = cg_translations[group_index]

                included_channels = mdf.included_channels(group_index)[group_index]

                if mdf_index == 0:
                    included_channel_names.append(
                        [
                            mdf.groups[gp_index].channels[ch_index].name
                            for gp_index, channels in included_channels.items()
                            for ch_index in channels
                        ]
                    )
                    different_channel_order = False
                else:
                    names = [
                        mdf.groups[gp_index].channels[ch_index].name
                        for gp_index, channels in included_channels.items()
                        for ch_index in channels
                    ]
                    different_channel_order = False
                    if names != included_channel_names[i]:
                        if sorted(names) != sorted(included_channel_names[i]):
                            raise MdfException(
                                f"internal structure of file {mdf_index} is different; different channels"
                            )
                        else:
                            original_names = included_channel_names[i]
                            different_channel_order = True
                            remap = [original_names.index(name) for name in names]

                if not included_channels:
                    continue

                last_timestamp = last_timestamps[i]
                first_timestamp = None
                original_first_timestamp = None

                mdf.vlsd_max_length.clear()
                mdf.vlsd_max_length.update(vlsd_max_length)

                for idx, signals in enumerate(mdf._yield_selected_signals(group_index, groups=included_channels)):
                    if not signals:
                        break
                    if mdf_index == 0 and idx == 0:
                        first_signal = signals[0]
                        if len(first_signal):
                            if offset > 0:
                                timestamps = first_signal.timestamps + offset
                                for sig in signals:
                                    sig.timestamps = timestamps
                            last_timestamp = first_signal.timestamps[-1]
                            first_timestamp = first_signal.timestamps[0]
                            original_first_timestamp = first_timestamp

                        if add_samples_origin:
                            signals.append(
                                Signal(
                                    samples=np.ones(len(first_signal), dtype="<u2") * mdf_index,
                                    timestamps=first_signal.timestamps,
                                    conversion=origin_conversion,
                                    name="__samples_origin",
                                )
                            )

                        cg = mdf.groups[group_index].channel_group
                        cg_nr = merged.append(
                            signals,
                            common_timebase=True,
                        )
                        MDF._transfer_channel_group_data(merged.groups[cg_nr].channel_group, cg)
                        cg_map[group_index] = cg_nr

                    else:
                        if different_channel_order:
                            new_signals = [None for _ in signals]
                            if idx == 0:
                                for new_index, sig in zip(remap, signals):
                                    new_signals[new_index] = sig
                            else:
                                for new_index, sig in zip(remap, signals[1:]):
                                    new_signals[new_index + 1] = sig
                                new_signals[0] = signals[0]

                            signals = new_signals

                        if idx == 0:
                            signals = [(signals[0].timestamps, None)] + [
                                (sig.samples, sig.invalidation_bits) for sig in signals
                            ]

                        master = signals[0][0]
                        _copied = False

                        if len(master):
                            if original_first_timestamp is None:
                                original_first_timestamp = master[0]
                            if offset > 0:
                                master = master + offset
                                _copied = True
                            if last_timestamp is None:
                                last_timestamp = master[-1]
                            else:
                                if last_timestamp >= master[0] or direct_timestamp_continuation:
                                    if len(master) >= 2:
                                        delta = master[1] - master[0]
                                    else:
                                        delta = 0.001
                                    if _copied:
                                        master -= master[0]
                                    else:
                                        master = master - master[0]
                                        _copied = True
                                    master += last_timestamp + delta
                                last_timestamp = master[-1]

                            signals[0] = master, None

                            if add_samples_origin:
                                signals.append(
                                    (
                                        np.ones(len(master), dtype="<u2") * mdf_index,
                                        None,
                                    )
                                )
                            cg_nr = cg_map[group_index]
                            # set the original channel group number back for extension
                            if reorder_channel_groups:
                                cg_nr = cg_map[origin_gp_idx]
                            merged.extend(cg_nr, signals)

                            if first_timestamp is None:
                                first_timestamp = master[0]

                last_timestamps[i] = last_timestamp

            mdf.configure(copy_on_get=True)

            if mdf_index == 0:
                merged._transfer_metadata(mdf)

            if progress is not None:
                if callable(progress):
                    progress(i + 1 + mdf_index * groups_nr, mdf_nr * groups_nr)
                else:
                    progress.signals.setValue.emit(i + 1 + mdf_index * groups_nr)

                    if progress.stop:
                        return TERMINATED

            if close and mdf_index:
                mdf.close()

        if not isinstance(files[0], MDF):
            first_mdf.close()

        try:
            merged._process_bus_logging()
        except:
            pass

        return merged

    @staticmethod
    def stack(
        files: Sequence[MDF | InputType],
        version: str = "4.10",
        sync: bool = True,
        progress=None,
        **kwargs,
    ) -> MDF:
        """stack several files and return the stacked *MDF* object

        Parameters
        ----------
        files : list | tuple
            list of *MDF* file names or *MDF*, zipfile.ZipFile, bz2.BZ2File or gzip.GzipFile
            instances

            ..versionchanged:: 6.2.0

                added support for zipfile.ZipFile, bz2.BZ2File and gzip.GzipFile
        version : str
            merged file version
        sync : bool
            sync the files based on the start of measurement, default *True*

        kwargs :

            use_display_names (False) : bool

        Examples
        --------
        >>> stacked = MDF.stack(
            [
                'path/to/file.mf4',
                MDF(BytesIO(data)),
                MDF(zipfile.ZipFile('data.zip')),
                MDF(bz2.BZ2File('path/to/data.bz2', 'rb')),
                MDF(gzip.GzipFile('path/to/data.gzip', 'rb')),
            ],
            version='4.00',
            sync=False,
        )

        Returns
        -------
        stacked : MDF
            new *MDF* object with stacked channels

        """
        if not files:
            raise MdfException("No files given for stack")

        version = validate_version_argument(version)

        use_display_names = kwargs.get("use_display_names", False)

        files_nr = len(files)

        input_types = [isinstance(mdf, MDF) for mdf in files]

        if progress is not None:
            if callable(progress):
                progress(0, files_nr)
            else:
                progress.signals.setValue.emit(0)
                progress.signals.setMaximum.emit(files_nr)

                if progress.stop:
                    return TERMINATED

        if sync:
            timestamps = []
            for file in files:
                if isinstance(file, MDF):
                    timestamps.append(file.header.start_time)
                else:
                    if is_file_like(file):
                        ts, version = get_measurement_timestamp_and_version(file)
                        timestamps.append(ts)
                    else:
                        with open(file, "rb") as mdf:
                            ts, version = get_measurement_timestamp_and_version(mdf)
                            timestamps.append(ts)

            try:
                oldest = min(timestamps)
            except TypeError:
                timestamps = [timestamp.astimezone(timezone.utc) for timestamp in timestamps]
                oldest = min(timestamps)

            offsets = [(timestamp - oldest).total_seconds() for timestamp in timestamps]

        else:
            offsets = [0 for file in files]

        for mdf_index, (offset, mdf) in enumerate(zip(offsets, files)):
            if not isinstance(mdf, MDF):
                mdf = MDF(mdf, use_display_names=use_display_names)

            if mdf_index == 0:
                version = validate_version_argument(version)

                kwargs = dict(mdf._kwargs)

                stacked = MDF(
                    version=version,
                    **kwargs,
                )

                stacked.configure(from_other=mdf)

                if sync:
                    stacked.header.start_time = oldest
                else:
                    stacked.header.start_time = mdf.header.start_time

            mdf.configure(copy_on_get=False)

            for i, group in enumerate(mdf.virtual_groups):
                dg_cntr = None
                included_channels = mdf.included_channels(group)[group]
                if not included_channels:
                    continue

                for idx, signals in enumerate(
                    mdf._yield_selected_signals(group, groups=included_channels, version=version)
                ):
                    if not signals:
                        break
                    if idx == 0:
                        if sync:
                            timestamps = signals[0].timestamps + offset
                            for sig in signals:
                                sig.timestamps = timestamps
                        cg = mdf.groups[group].channel_group
                        dg_cntr = stacked.append(
                            signals,
                            common_timebase=True,
                        )
                        MDF._transfer_channel_group_data(stacked.groups[dg_cntr].channel_group, cg)
                    else:
                        master = signals[0][0]
                        if sync:
                            master = master + offset
                            signals[0] = master, None

                        stacked.extend(dg_cntr, signals)

                if dg_cntr is not None:
                    for index in range(dg_cntr, len(stacked.groups)):
                        stacked.groups[
                            index
                        ].channel_group.comment = f'stacked from channel group {i} of "{mdf.name.parent}"'

            if progress is not None:
                if callable(progress):
                    progress(mdf_index, files_nr)
                else:
                    progress.signals.setValue.emit(mdf_index)

                    if progress.stop:
                        return TERMINATED

            mdf.configure(copy_on_get=True)

            if mdf_index == 0:
                stacked._transfer_metadata(mdf)

            if not input_types[mdf_index]:
                mdf.close()

            if progress is not None and progress.stop:
                return TERMINATED

        try:
            stacked._process_bus_logging()
        except:
            pass

        return stacked

    def iter_channels(self, skip_master: bool = True, copy_master: bool = True, raw: bool = False) -> Iterator[Signal]:
        """generator that yields a *Signal* for each non-master channel

        Parameters
        ----------
        skip_master : bool
            do not yield master channels; default *True*
        copy_master : bool
            copy master for each yielded channel *True*
        raw : bool
            return raw channels instead of converted; default *False*

        """

        for index in self.virtual_groups:
            channels = [
                (None, gp_index, ch_index)
                for gp_index, channel_indexes in self.included_channels(index)[index].items()
                for ch_index in channel_indexes
            ]

            channels = self.select(channels, copy_master=copy_master, raw=raw)

            yield from channels

    def iter_groups(
        self,
        raster: RasterType | None = None,
        time_from_zero: bool = True,
        empty_channels: EmptyChannelsType = "skip",
        keep_arrays: bool = False,
        use_display_names: bool = False,
        time_as_date: bool = False,
        reduce_memory_usage: bool = False,
        raw: bool = False,
        ignore_value2text_conversions: bool = False,
        only_basenames: bool = False,
    ) -> Iterator[pd.DataFrame]:
        """generator that yields channel groups as pandas DataFrames. If there
        are multiple occurrences for the same channel name inside a channel
        group, then a counter will be used to make the names unique
        (<original_name>_<counter>)


        Parameters
        ----------
        use_display_names : bool
            use display name instead of standard channel name, if available.

            .. versionadded:: 5.21.0

        reduce_memory_usage : bool
            reduce memory usage by converting all float columns to float32 and
            searching for minimum dtype that can reprezent the values found
            in integer columns; default *False*

            .. versionadded:: 5.21.0

        raw (False) : bool
            the dataframe will contain the raw channel values

            .. versionadded:: 5.21.0

        ignore_value2text_conversions (False) : bool
            valid only for the channels that have value to text conversions and
            if *raw=False*. If this is True then the raw numeric values will be
            used, and the conversion will not be applied.

            .. versionadded:: 5.21.0

        keep_arrays (False) : bool
            keep arrays and structure channels as well as the
            component channels. If *True* this can be very slow. If *False*
            only the component channels are saved, and their names will be
            prefixed with the parent channel.

            .. versionadded:: 5.21.0

        empty_channels ("skip") : str
            behaviour for channels without samples; the options are *skip* or
            *zeros*; default is *skip*

            .. versionadded:: 5.21.0

        only_basenames (False) : bool
            use just the field names, without prefix, for structures and channel
            arrays

            .. versionadded:: 5.21.0

        raster : float | np.array | str
            new raster that can be

            * a float step value
            * a channel name who's timestamps will be used as raster (starting with asammdf 5.5.0)
            * an array (starting with asammdf 5.5.0)

            see `resample` for examples of using this argument

            .. versionadded:: 5.21.0

        """

        for i in self.virtual_groups:
            yield self.get_group(
                i,
                raster=None,
                time_from_zero=time_from_zero,
                empty_channels=empty_channels,
                keep_arrays=keep_arrays,
                use_display_names=use_display_names,
                time_as_date=time_as_date,
                reduce_memory_usage=reduce_memory_usage,
                raw=raw,
                ignore_value2text_conversions=ignore_value2text_conversions,
                only_basenames=only_basenames,
            )

    def resample(
        self,
        raster: RasterType,
        version: str | None = None,
        time_from_zero: bool = False,
        progress=None,
    ) -> MDF:
        """resample all channels using the given raster. See *configure* to select
        the interpolation method for interger channels

        Parameters
        ----------
        raster : float | np.array | str
            new raster that can be

            * a float step value
            * a channel name who's timestamps will be used as raster (starting with asammdf 5.5.0)
            * an array (starting with asammdf 5.5.0)

        version : str
            new mdf file version from ('2.00', '2.10', '2.14', '3.00', '3.10',
            '3.20', '3.30', '4.00', '4.10', '4.11', '4.20'); default *None* and
            in this case the original file version is used

        time_from_zero : bool
            start time stamps from 0s in the cut measurement

        Returns
        -------
        mdf : MDF
            new *MDF* with resampled channels

        Examples
        --------
        >>> from asammdf import MDF, Signal
        >>> import numpy as np
        >>> mdf = MDF()
        >>> sig = Signal(name='S1', samples=[1,2,3,4], timestamps=[1,2,3,4])
        >>> mdf.append(sig)
        >>> sig = Signal(name='S2', samples=[1,2,3,4], timestamps=[1.1, 3.5, 3.7, 3.9])
        >>> mdf.append(sig)
        >>> resampled = mdf.resample(raster=0.1)
        >>> resampled.select(['S1', 'S2'])
        [<Signal S1:
                samples=[1 1 1 1 1 1 1 1 1 1 2 2 2 2 2 2 2 2 2 2 3 3 3 3 3 3 3 3 3 3 4]
                timestamps=[1.  1.1 1.2 1.3 1.4 1.5 1.6 1.7 1.8 1.9 2.  2.1 2.2 2.3 2.4 2.5 2.6 2.7
         2.8 2.9 3.  3.1 3.2 3.3 3.4 3.5 3.6 3.7 3.8 3.9 4. ]
                invalidation_bits=None
                unit=""
                conversion=None
                source=Source(name='Python', path='Python', comment='', source_type=4, bus_type=0)
                comment=""
                mastermeta="('time', 1)"
                raw=True
                display_names={}
                attachment=()>
        , <Signal S2:
                samples=[1 1 1 1 1 1 1 1 1 1 1 1 1 1 1 1 1 1 1 1 1 1 1 1 1 2 2 3 3 4 4]
                timestamps=[1.  1.1 1.2 1.3 1.4 1.5 1.6 1.7 1.8 1.9 2.  2.1 2.2 2.3 2.4 2.5 2.6 2.7
         2.8 2.9 3.  3.1 3.2 3.3 3.4 3.5 3.6 3.7 3.8 3.9 4. ]
                invalidation_bits=None
                unit=""
                conversion=None
                source=Source(name='Python', path='Python', comment='', source_type=4, bus_type=0)
                comment=""
                mastermeta="('time', 1)"
                raw=True
                display_names={}
                attachment=()>
        ]
        >>> resampled = mdf.resample(raster='S2')
        >>> resampled.select(['S1', 'S2'])
        [<Signal S1:
                samples=[1 3 3 3]
                timestamps=[1.1 3.5 3.7 3.9]
                invalidation_bits=None
                unit=""
                conversion=None
                source=Source(name='Python', path='Python', comment='', source_type=4, bus_type=0)
                comment=""
                mastermeta="('time', 1)"
                raw=True
                display_names={}
                attachment=()>
        , <Signal S2:
                samples=[1 2 3 4]
                timestamps=[1.1 3.5 3.7 3.9]
                invalidation_bits=None
                unit=""
                conversion=None
                source=Source(name='Python', path='Python', comment='', source_type=4, bus_type=0)
                comment=""
                mastermeta="('time', 1)"
                raw=True
                display_names={}
                attachment=()>
        ]
        >>> resampled = mdf.resample(raster=[1.9, 2.0, 2.1])
        >>> resampled.select(['S1', 'S2'])
        [<Signal S1:
                samples=[1 2 2]
                timestamps=[1.9 2.  2.1]
                invalidation_bits=None
                unit=""
                conversion=None
                source=Source(name='Python', path='Python', comment='', source_type=4, bus_type=0)
                comment=""
                mastermeta="('time', 1)"
                raw=True
                display_names={}
                attachment=()>
        , <Signal S2:
                samples=[1 1 1]
                timestamps=[1.9 2.  2.1]
                invalidation_bits=None
                unit=""
                conversion=None
                source=Source(name='Python', path='Python', comment='', source_type=4, bus_type=0)
                comment=""
                mastermeta="('time', 1)"
                raw=True
                display_names={}
                attachment=()>
        ]
        >>> resampled = mdf.resample(raster='S2', time_from_zero=True)
        >>> resampled.select(['S1', 'S2'])
        [<Signal S1:
                samples=[1 3 3 3]
                timestamps=[0.  2.4 2.6 2.8]
                invalidation_bits=None
                unit=""
                conversion=None
                source=Source(name='Python', path='Python', comment='', source_type=4, bus_type=0)
                comment=""
                mastermeta="('time', 1)"
                raw=True
                display_names={}
                attachment=()>
        , <Signal S2:
                samples=[1 2 3 4]
                timestamps=[0.  2.4 2.6 2.8]
                invalidation_bits=None
                unit=""
                conversion=None
                source=Source(name='Python', path='Python', comment='', source_type=4, bus_type=0)
                comment=""
                mastermeta="('time', 1)"
                raw=True
                display_names={}
                attachment=()>
        ]
        """

        if version is None:
            version = self.version
        else:
            version = validate_version_argument(version)

        mdf = MDF(
            version=version,
            **self._kwargs,
        )

        integer_interpolation_mode = self._integer_interpolation
        float_interpolation_mode = self._float_interpolation
        mdf.configure(from_other=self)

        mdf.header.start_time = self.header.start_time

        groups_nr = len(self.virtual_groups)

        if progress is not None:
            if callable(progress):
                progress(0, groups_nr)
            else:
                progress.signals.setValue.emit(0)
                progress.signals.setMaximum.emit(groups_nr)

                if progress.stop:
                    return TERMINATED

        try:
            raster = float(raster)
            assert raster > 0
        except (TypeError, ValueError):
            if isinstance(raster, str):
                raster = self.get(raster).timestamps
            else:
                raster = np.array(raster)
        else:
            raster = master_using_raster(self, raster)

        if time_from_zero and len(raster):
            delta = raster[0]
            new_raster = raster - delta
            t_epoch = self.header.start_time.timestamp() + delta
            mdf.header.start_time = datetime.fromtimestamp(t_epoch)
        else:
            delta = 0
            new_raster = None
            mdf.header.start_time = self.header.start_time

        for i, (group_index, virtual_group) in enumerate(self.virtual_groups.items()):
            channels = [
                (None, gp_index, ch_index)
                for gp_index, channel_indexes in self.included_channels(group_index)[group_index].items()
                for ch_index in channel_indexes
            ]

            if not channels:
                continue

            sigs = self.select(channels, raw=True)

            sigs = [
                sig.interp(
                    raster,
                    integer_interpolation_mode=integer_interpolation_mode,
                    float_interpolation_mode=float_interpolation_mode,
                )
                for sig in sigs
            ]

            if new_raster is not None:
                for sig in sigs:
                    if len(sig):
                        sig.timestamps = new_raster

            cg = self.groups[group_index].channel_group
            dg_cntr = mdf.append(
                sigs,
                common_timebase=True,
                comment=cg.comment,
            )
            MDF._transfer_channel_group_data(mdf.groups[dg_cntr].channel_group, cg)

            if progress is not None:
                if callable(progress):
                    progress(i + 1, groups_nr)
                else:
                    progress.signals.setValue.emit(i + 1)

                    if progress.stop:
                        return TERMINATED

        mdf._transfer_metadata(self, message=f"Resampled from {self.name}")

        return mdf

    def select(
        self,
        channels: ChannelsType,
        record_offset: int = 0,
        raw: bool = False,
        copy_master: bool = True,
        ignore_value2text_conversions: bool = False,
        record_count: int | None = None,
        validate: bool = False,
    ) -> list[Signal]:
        """retrieve the channels listed in *channels* argument as *Signal*
        objects

        .. note:: the *dataframe* argument was removed in version 5.8.0
                  use the ``to_dataframe`` method instead

        Parameters
        ----------
        channels : list
            list of items to be filtered; each item can be :

                * a channel name string
                * (channel name, group index, channel index) list or tuple
                * (channel name, group index) list or tuple
                * (None, group index, channel index) list or tuple

        record_offset : int
            record number offset; optimization to get the last part of signal samples
        raw : bool
            get raw channel samples; default *False*
        copy_master : bool
            option to get a new timestamps array for each selected Signal or to
            use a shared array for channels of the same channel group; default *True*
        ignore_value2text_conversions (False) : bool
            valid only for the channels that have value to text conversions and
            if *raw=False*. If this is True then the raw numeric values will be
            used, and the conversion will not be applied.

            .. versionadded:: 5.8.0

        validate (False) : bool
            consider the invalidation bits

            .. versionadded:: 5.16.0

        Returns
        -------
        signals : list
            list of *Signal* objects based on the input channel list

        Examples
        --------
        >>> from asammdf import MDF, Signal
        >>> import numpy as np
        >>> t = np.arange(5)
        >>> s = np.ones(5)
        >>> mdf = MDF()
        >>> for i in range(4):
        ...     sigs = [Signal(s*(i*10+j), t, name='SIG') for j in range(1,4)]
        ...     mdf.append(sigs)
        ...
        >>> # select SIG group 0 default index 1 default, SIG group 3 index 1, SIG group 2 index 1 default and channel index 2 from group 1
        ...
        >>> mdf.select(['SIG', ('SIG', 3, 1), ['SIG', 2],  (None, 1, 2)])
        [<Signal SIG:
                samples=[ 1.  1.  1.  1.  1.]
                timestamps=[0 1 2 3 4]
                unit=""
                info=None
                comment="">
        , <Signal SIG:
                samples=[ 31.  31.  31.  31.  31.]
                timestamps=[0 1 2 3 4]
                unit=""
                info=None
                comment="">
        , <Signal SIG:
                samples=[ 21.  21.  21.  21.  21.]
                timestamps=[0 1 2 3 4]
                unit=""
                info=None
                comment="">
        , <Signal SIG:
                samples=[ 12.  12.  12.  12.  12.]
                timestamps=[0 1 2 3 4]
                unit=""
                info=None
                comment="">
        ]

        """

        virtual_groups = self.included_channels(channels=channels, minimal=False, skip_master=False)

        output_signals = {}

        for virtual_group, groups in virtual_groups.items():
            cycles_nr = self._mdf.virtual_groups[virtual_group].cycles_nr
            pairs = [
                (gp_index, ch_index) for gp_index, channel_indexes in groups.items() for ch_index in channel_indexes
            ]

            if record_count is None:
                cycles = cycles_nr - record_offset
            else:
                if cycles_nr < record_count + record_offset:
                    cycles = cycles_nr - record_offset
                else:
                    cycles = record_count

            signals = []

            current_pos = 0

            for idx, sigs in enumerate(
                self._yield_selected_signals(
                    virtual_group,
                    groups=groups,
                    record_offset=record_offset,
                    record_count=record_count,
                )
            ):
                if not sigs:
                    break
                if idx == 0:
                    next_pos = current_pos + len(sigs[0])

                    master = np.empty(cycles, dtype=sigs[0].timestamps.dtype)
                    master[current_pos:next_pos] = sigs[0].timestamps

                    for sig in sigs:
                        shape = (cycles,) + sig.samples.shape[1:]
                        signal = np.empty(shape, dtype=sig.samples.dtype)
                        signal[current_pos:next_pos] = sig.samples
                        sig.samples = signal
                        signals.append(sig)

                        if sig.invalidation_bits is not None:
                            inval = np.empty(cycles, dtype=sig.invalidation_bits.dtype)
                            inval[current_pos:next_pos] = sig.invalidation_bits
                            sig.invalidation_bits = inval

                else:
                    sig, _ = sigs[0]
                    next_pos = current_pos + len(sig)
                    master[current_pos:next_pos] = sig

                    for signal, (sig, inval) in zip(signals, sigs[1:]):
                        signal.samples[current_pos:next_pos] = sig
                        if signal.invalidation_bits is not None:
                            signal.invalidation_bits[current_pos:next_pos] = inval

                current_pos = next_pos

            for signal, pair in zip(signals, pairs):
                signal.timestamps = master
                output_signals[pair] = signal

        indexes = []

        for item in channels:
            if not isinstance(item, (list, tuple)):
                item = [item]
            indexes.append(self._validate_channel_selection(*item))

        signals = [output_signals[pair] for pair in indexes]

        if copy_master:
            for signal in signals:
                signal.timestamps = signal.timestamps.copy()

        if not raw:
            if ignore_value2text_conversions:
                for signal in signals:
                    conversion = signal.conversion
                    if conversion:
                        samples = conversion.convert(signal.samples)
                        if samples.dtype.kind not in "US":
                            signal.samples = samples
                    signal.raw = True
                    signal.conversion = None
            else:
                for signal in signals:
                    conversion = signal.conversion
                    if conversion:
                        signal.samples = conversion.convert(signal.samples)
                    signal.raw = False
                    signal.conversion = None
                    if signal.samples.dtype.kind == "S":
                        signal.encoding = "utf-8" if self.version >= "4.00" else "latin-1"

        if validate:
            signals = [sig.validate(copy=False) for sig in signals]

        for signal, channel in zip(signals, channels):
            if isinstance(channel, str):
                signal.name = channel
            else:
                name = channel[0]
                if name is not None:
                    signal.name = name

        unique = set()
        for i, signal in enumerate(signals):
            obj_id = id(signal)
            if id(signal) in unique:
                signals[i] = signal.copy()
            unique.add(obj_id)

        return signals

    @staticmethod
    def scramble(name: StrPathType, skip_attachments: bool = False, progress=None, **kwargs) -> Path:
        """scramble text blocks and keep original file structure

        Parameters
        ----------
        name : str | pathlib.Path
            file name
        skip_attachments : bool
            skip scrambling of attachments data if True

            .. versionadded:: 5.9.0

        Returns
        -------
        name : pathlib.Path
            scrambled file name

        """

        name = Path(name)

        mdf = MDF(name)
        texts = {}

        if progress is not None:
            if callable(progress):
                progress(0, 100)
            else:
                progress.signals.setValue.emit(0)
                progress.signals.setMaximum.emit(100)

                if progress.stop:
                    return TERMINATED

        count = len(mdf.groups)

        if mdf.version >= "4.00":
            try:
                ChannelConversion = ChannelConversionV4

                stream = mdf._file

                if mdf.header.comment_addr:
                    stream.seek(mdf.header.comment_addr + 8)
                    size = UINT64_u(stream.read(8))[0] - 24
                    texts[mdf.header.comment_addr] = randomized_string(size)

                for fh in mdf.file_history:
                    addr = fh.comment_addr
                    if addr and addr not in texts:
                        stream.seek(addr + 8)
                        size = UINT64_u(stream.read(8))[0] - 24
                        texts[addr] = randomized_string(size)

                for ev in mdf.events:
                    for addr in (ev.comment_addr, ev.name_addr):
                        if addr and addr not in texts:
                            stream.seek(addr + 8)
                            size = UINT64_u(stream.read(8))[0] - 24
                            texts[addr] = randomized_string(size)

                for at in mdf.attachments:
                    for addr in (at.comment_addr, at.file_name_addr):
                        if addr and addr not in texts:
                            stream.seek(addr + 8)
                            size = UINT64_u(stream.read(8))[0] - 24
                            texts[addr] = randomized_string(size)
                    if not skip_attachments and at.embedded_data:
                        texts[at.address + v4c.AT_COMMON_SIZE] = randomized_string(at.embedded_size)

                for idx, gp in enumerate(mdf.groups, 1):
                    addr = gp.data_group.comment_addr
                    if addr and addr not in texts:
                        stream.seek(addr + 8)
                        size = UINT64_u(stream.read(8))[0] - 24
                        texts[addr] = randomized_string(size)

                    cg = gp.channel_group
                    for addr in (cg.acq_name_addr, cg.comment_addr):
                        if cg.flags & v4c.FLAG_CG_BUS_EVENT:
                            continue

                        if addr and addr not in texts:
                            stream.seek(addr + 8)
                            size = UINT64_u(stream.read(8))[0] - 24
                            texts[addr] = randomized_string(size)

                        source = cg.acq_source_addr
                        if source:
                            source = SourceInformation(address=source, stream=stream, mapped=False, tx_map={})
                            for addr in (
                                source.name_addr,
                                source.path_addr,
                                source.comment_addr,
                            ):
                                if addr and addr not in texts:
                                    stream.seek(addr + 8)
                                    size = UINT64_u(stream.read(8))[0] - 24
                                    texts[addr] = randomized_string(size)

                    for ch in gp.channels:
                        for addr in (ch.name_addr, ch.unit_addr, ch.comment_addr):
                            if addr and addr not in texts:
                                stream.seek(addr + 8)
                                size = UINT64_u(stream.read(8))[0] - 24
                                texts[addr] = randomized_string(size)

                        source = ch.source_addr
                        if source:
                            source = SourceInformation(address=source, stream=stream, mapped=False, tx_map={})
                            for addr in (
                                source.name_addr,
                                source.path_addr,
                                source.comment_addr,
                            ):
                                if addr and addr not in texts:
                                    stream.seek(addr + 8)
                                    size = UINT64_u(stream.read(8))[0] - 24
                                    texts[addr] = randomized_string(size)

                        conv = ch.conversion_addr
                        if conv:
                            conv = ChannelConversion(
                                address=conv,
                                stream=stream,
                                mapped=False,
                                tx_map={},
                                si_map={},
                            )
                            for addr in (
                                conv.name_addr,
                                conv.unit_addr,
                                conv.comment_addr,
                            ):
                                if addr and addr not in texts:
                                    stream.seek(addr + 8)
                                    size = UINT64_u(stream.read(8))[0] - 24
                                    texts[addr] = randomized_string(size)
                            if conv.conversion_type == v4c.CONVERSION_TYPE_ALG:
                                addr = conv.formula_addr
                                if addr and addr not in texts:
                                    stream.seek(addr + 8)
                                    size = UINT64_u(stream.read(8))[0] - 24
                                    texts[addr] = randomized_string(size)

                            if conv.referenced_blocks:
                                for key, block in conv.referenced_blocks.items():
                                    if block:
                                        if isinstance(block, bytes):
                                            addr = conv[key]
                                            if addr not in texts:
                                                stream.seek(addr + 8)
                                                size = len(block)
                                                texts[addr] = randomized_string(size)

                    if progress is not None:
                        if callable(progress):
                            progress(int(idx / count * 66), 100)
                        else:
                            progress.signals.setValue.emit(int(idx / count * 66))

                            if progress.stop:
                                return TERMINATED

            except:
                print(f"Error while scrambling the file: {format_exc()}.\nWill now use fallback method")
                texts = MDF._fallback_scramble_mf4(name)

            mdf.close()

            dst = name.with_suffix(".scrambled.mf4")

            copy(name, dst)

            with open(dst, "rb+") as mdf:
                count = len(texts)
                chunk = max(count // 34, 1)
                idx = 0
                for index, (addr, bts) in enumerate(texts.items()):
                    mdf.seek(addr + 24)
                    mdf.write(bts)
                    if index % chunk == 0:
                        if progress is not None:
                            if callable(progress):
                                progress(66 + idx, 100)
                            else:
                                progress.signals.setValue.emit(66 + idx)

                                if progress.stop:
                                    return TERMINATED

        else:
            ChannelConversion = ChannelConversionV3

            stream = mdf._file

            if mdf.header.comment_addr:
                stream.seek(mdf.header.comment_addr + 2)
                size = UINT16_u(stream.read(2))[0] - 4
                texts[mdf.header.comment_addr + 4] = randomized_string(size)
            texts[36 + 0x40] = randomized_string(32)
            texts[68 + 0x40] = randomized_string(32)
            texts[100 + 0x40] = randomized_string(32)
            texts[132 + 0x40] = randomized_string(32)

            for idx, gp in enumerate(mdf.groups, 1):
                cg = gp.channel_group
                addr = cg.comment_addr

                if addr and addr not in texts:
                    stream.seek(addr + 2)
                    size = UINT16_u(stream.read(2))[0] - 4
                    texts[addr + 4] = randomized_string(size)

                if gp.trigger:
                    addr = gp.trigger.text_addr
                    if addr:
                        stream.seek(addr + 2)
                        size = UINT16_u(stream.read(2))[0] - 4
                        texts[addr + 4] = randomized_string(size)

                for ch in gp.channels:
                    for key in ("long_name_addr", "display_name_addr", "comment_addr"):
                        if hasattr(ch, key):
                            addr = getattr(ch, key)
                        else:
                            addr = 0
                        if addr and addr not in texts:
                            stream.seek(addr + 2)
                            size = UINT16_u(stream.read(2))[0] - 4
                            texts[addr + 4] = randomized_string(size)

                    texts[ch.address + 26] = randomized_string(32)
                    texts[ch.address + 58] = randomized_string(128)

                    source = ch.source_addr
                    if source:
                        source = ChannelExtension(address=source, stream=stream)
                        if source.type == v23c.SOURCE_ECU:
                            texts[source.address + 12] = randomized_string(80)
                            texts[source.address + 92] = randomized_string(32)
                        else:
                            texts[source.address + 14] = randomized_string(36)
                            texts[source.address + 50] = randomized_string(36)

                    conv = ch.conversion_addr
                    if conv:
                        texts[conv + 22] = randomized_string(20)

                        conv = ChannelConversion(address=conv, stream=stream)

                        if conv.conversion_type == v23c.CONVERSION_TYPE_FORMULA:
                            texts[conv + 36] = randomized_string(conv.block_len - 36)

                        if conv.referenced_blocks:
                            for key, block in conv.referenced_blocks.items():
                                if block:
                                    if isinstance(block, bytes):
                                        addr = conv[key]
                                        if addr and addr not in texts:
                                            stream.seek(addr + 2)
                                            size = UINT16_u(stream.read(2))[0] - 4
                                            texts[addr + 4] = randomized_string(size)

                if progress is not None:
                    if callable(progress):
                        progress(int(idx / count * 100), 100)
                    else:
                        progress.signals.setValue.emit(int(idx / count * 66))

                        if progress.stop:
                            return TERMINATED

            mdf.close()

            dst = name.with_suffix(".scrambled.mdf")

            copy(name, dst)

            with open(dst, "rb+") as mdf:
                chunk = count // 34
                idx = 0
                for index, (addr, bts) in enumerate(texts.items()):
                    mdf.seek(addr)
                    mdf.write(bts)
                    if chunk and index % chunk == 0:
                        if progress is not None:
                            if callable(progress):
                                progress(66 + idx, 100)
                            else:
                                progress.signals.setValue.emit(66 + idx)

                                if progress.stop:
                                    return TERMINATED

        if progress is not None:
            if callable(progress):
                progress(100, 100)
            else:
                progress.signals.setValue.emit(100)

        return dst

    @staticmethod
    def _fallback_scramble_mf4(name: StrOrBytesPathType) -> dict[int, bytes]:
        """scramble text blocks and keep original file structure

        Parameters
        ----------
        name : pathlib.Path
            file name

        Returns
        -------
        name : pathlib.Path
            scrambled file name

        """

        pattern = re.compile(
            rb"(?P<block>##(TX|MD))",
            re.DOTALL | re.MULTILINE,
        )

        texts = {}

        with open(name, "rb") as stream:
            stream.seek(0, 2)
            file_limit = stream.tell()
            stream.seek(0)

            for match in re.finditer(pattern, stream.read()):
                start = match.start()

                if file_limit - start >= 24:
                    stream.seek(start + 8)
                    (size,) = UINT64_u(stream.read(8))

                    if start + size <= file_limit:
                        texts[start + 24] = randomized_string(size - 24)

        return texts

    def get_group(
        self,
        index: int,
        raster: RasterType | None = None,
        time_from_zero: bool = True,
        empty_channels: EmptyChannelsType = "skip",
        keep_arrays: bool = False,
        use_display_names: bool = False,
        time_as_date: bool = False,
        reduce_memory_usage: bool = False,
        raw: bool = False,
        ignore_value2text_conversions: bool = False,
        only_basenames: bool = False,
    ) -> pd.DataFrame:
        """get channel group as pandas DataFrames. If there are multiple
        occurrences for the same channel name, then a counter will be used to
        make the names unique (<original_name>_<counter>)

        Parameters
        ----------
        index : int
            channel group index
        use_display_names : bool
            use display name instead of standard channel name, if available.
        reduce_memory_usage : bool
            reduce memory usage by converting all float columns to float32 and
            searching for minimum dtype that can reprezent the values found
            in integer columns; default *False*
        raw (False) : bool
            the dataframe will contain the raw channel values

            .. versionadded:: 5.7.0

        ignore_value2text_conversions (False) : bool
            valid only for the channels that have value to text conversions and
            if *raw=False*. If this is True then the raw numeric values will be
            used, and the conversion will not be applied.

            .. versionadded:: 5.8.0

        keep_arrays (False) : bool
            keep arrays and structure channels as well as the
            component channels. If *True* this can be very slow. If *False*
            only the component channels are saved, and their names will be
            prefixed with the parent channel.

            .. versionadded:: 5.8.0

        empty_channels ("skip") : str
            behaviour for channels without samples; the options are *skip* or
            *zeros*; default is *skip*

            .. versionadded:: 5.8.0

        only_basenames (False) : bool
            use just the field names, without prefix, for structures and channel
            arrays

            .. versionadded:: 5.13.0

        raster : float | np.array | str
            new raster that can be

            * a float step value
            * a channel name who's timestamps will be used as raster (starting with asammdf 5.5.0)
            * an array (starting with asammdf 5.5.0)

            see `resample` for examples of using this argument

        Returns
        -------
        df : pandas.DataFrame

        """

        channels = [
            (None, gp_index, ch_index)
            for gp_index, channel_indexes in self.included_channels(index)[index].items()
            for ch_index in channel_indexes
        ]

        return self.to_dataframe(
            channels=channels,
            raster=raster,
            time_from_zero=time_from_zero,
            empty_channels=empty_channels,
            keep_arrays=keep_arrays,
            use_display_names=use_display_names,
            time_as_date=time_as_date,
            reduce_memory_usage=reduce_memory_usage,
            raw=raw,
            ignore_value2text_conversions=ignore_value2text_conversions,
            only_basenames=only_basenames,
        )

    def iter_to_dataframe(
        self,
        channels: ChannelsType | None = None,
        raster: RasterType | None = None,
        time_from_zero: bool = True,
        empty_channels: EmptyChannelsType = "skip",
        keep_arrays: bool = False,
        use_display_names: bool = False,
        time_as_date: bool = False,
        reduce_memory_usage: bool = False,
        raw: bool = False,
        ignore_value2text_conversions: bool = False,
        use_interpolation: bool = True,
        only_basenames: bool = False,
        chunk_ram_size: int = 200 * 1024 * 1024,
        interpolate_outwards_with_nan: bool = False,
        numeric_1D_only: bool = False,
        progress=None,
    ) -> Iterator[pd.DataFrame]:
        """generator that yields pandas DataFrame's that should not exceed
        200MB of RAM

        .. versionadded:: 5.15.0

        Parameters
        ----------
        channels : list
            list of items to be filtered (default None); each item can be :

                * a channel name string
                * (channel name, group index, channel index) list or tuple
                * (channel name, group index) list or tuple
                * (None, group index, channel index) list or tuple

        raster : float | np.array | str
            new raster that can be

            * a float step value
            * a channel name who's timestamps will be used as raster (starting with asammdf 5.5.0)
            * an array (starting with asammdf 5.5.0)

            see `resample` for examples of using this argument

        time_from_zero : bool
            adjust time channel to start from 0; default *True*
        empty_channels : str
            behaviour for channels without samples; the options are *skip* or
            *zeros*; default is *skip*
        use_display_names : bool
            use display name instead of standard channel name, if available.
        keep_arrays : bool
            keep arrays and structure channels as well as the
            component channels. If *True* this can be very slow. If *False*
            only the component channels are saved, and their names will be
            prefixed with the parent channel.
        time_as_date : bool
            the dataframe index will contain the datetime timestamps
            according to the measurement start time; default *False*. If
            *True* then the argument ``time_from_zero`` will be ignored.
        reduce_memory_usage : bool
            reduce memory usage by converting all float columns to float32 and
            searching for minimum dtype that can reprezent the values found
            in integer columns; default *False*
        raw (False) : bool
            the columns will contain the raw values
        ignore_value2text_conversions (False) : bool
            valid only for the channels that have value to text conversions and
            if *raw=False*. If this is True then the raw numeric values will be
            used, and the conversion will not be applied.
        use_interpolation (True) : bool
            option to perform interpoaltions when multiple timestamp raster are
            present. If *False* then dataframe columns will be automatically
            filled with NaN's were the dataframe index values are not found in
            the current column's timestamps
        only_basenames (False) : bool
            use jsut the field names, without prefix, for structures and channel
            arrays
        interpolate_outwards_with_nan : bool
            use NaN values for the samples that lie outside of the original
            signal's timestamps
        chunk_ram_size : int
            desired data frame RAM usage in bytes; default 200 MB
        numeric_1D_only (False) : bool
            only keep the 1D-columns that have numeric values

            .. versionadded:: 7.0.0


        Returns
        -------
        dataframe : pandas.DataFrame
            yields pandas DataFrame's that should not exceed 200MB of RAM

        """

        if channels:
            mdf = self.filter(channels)

            result = mdf.iter_to_dataframe(
                raster=raster,
                time_from_zero=time_from_zero,
                empty_channels=empty_channels,
                keep_arrays=keep_arrays,
                use_display_names=use_display_names,
                time_as_date=time_as_date,
                reduce_memory_usage=reduce_memory_usage,
                raw=raw,
                ignore_value2text_conversions=ignore_value2text_conversions,
                use_interpolation=use_interpolation,
                only_basenames=only_basenames,
                chunk_ram_size=chunk_ram_size,
                interpolate_outwards_with_nan=interpolate_outwards_with_nan,
                numeric_1D_only=numeric_1D_only,
            )

            for df in result:
                yield df

            mdf.close()

        df = {}
        self._set_temporary_master(None)

        masters = {index: self.get_master(index) for index in self.virtual_groups}

        if raster is not None:
            try:
                raster = float(raster)
                assert raster > 0
            except (TypeError, ValueError):
                if isinstance(raster, str):
                    raster = self.get(raster, raw=True, ignore_invalidation_bits=True).timestamps
                else:
                    raster = np.array(raster)
            else:
                raster = master_using_raster(self, raster)
            master = raster
        else:
            if masters:
                master = reduce(np.union1d, masters.values())
            else:
                master = np.array([], dtype="<f4")

        master_ = master
        channel_count = sum(len(gp.channels) - 1 for gp in self.groups) + 1
        # approximation with all float64 dtype
        itemsize = channel_count * 8
        # use 200MB DataFrame chunks
        chunk_count = chunk_ram_size // itemsize or 1

        chunks, r = divmod(len(master), chunk_count)
        if r:
            chunks += 1

        for i in range(chunks):
            master = master_[chunk_count * i : chunk_count * (i + 1)]
            start = master[0]
            end = master[-1]

            df = {}
            self._set_temporary_master(None)

            used_names = UniqueDB()
            used_names.get_unique_name("timestamps")

            groups_nr = len(self.virtual_groups)

            if progress is not None:
                if callable(progress):
                    progress(0, groups_nr)
                else:
                    progress.signals.setValue.emit(0)
                    progress.signals.setMaximum.emit(groups_nr)

                    if progress.stop:
                        return TERMINATED

            for group_index, virtual_group in self.virtual_groups.items():
                group_cycles = virtual_group.cycles_nr
                if group_cycles == 0 and empty_channels == "skip":
                    continue

                record_offset = max(np.searchsorted(masters[group_index], start).flatten()[0] - 1, 0)
                stop = np.searchsorted(masters[group_index], end).flatten()[0]
                record_count = min(stop - record_offset + 1, group_cycles)

                channels = [
                    (None, gp_index, ch_index)
                    for gp_index, channel_indexes in self.included_channels(group_index)[group_index].items()
                    for ch_index in channel_indexes
                ]
                signals = [
                    signal
                    for signal in self.select(
                        channels,
                        raw=True,
                        copy_master=False,
                        record_offset=record_offset,
                        record_count=record_count,
                        validate=False,
                    )
                ]

                if not signals:
                    continue

                group_master = signals[0].timestamps

                for sig in signals:
                    if len(sig) == 0:
                        if empty_channels == "zeros":
                            sig.samples = np.zeros(
                                len(master) if virtual_group.cycles_nr == 0 else virtual_group.cycles_nr,
                                dtype=sig.samples.dtype,
                            )
                            sig.timestamps = master if virtual_group.cycles_nr == 0 else group_master

                if not raw:
                    if ignore_value2text_conversions:
                        for signal in signals:
                            conversion = signal.conversion
<<<<<<< HEAD
                            if conversion:
                                samples = conversion.convert(signal.samples)
                                if samples.dtype.kind not in "US":
                                    signal.samples = samples
=======
                            if conversion and conversion.conversion_type < text_conversion:
                                signal.samples = conversion.convert(signal.samples)
>>>>>>> 7403bff7

                    else:
                        for signal in signals:
                            if signal.conversion:
                                signal.samples = signal.conversion.convert(signal.samples)

                for s_index, sig in enumerate(signals):
                    sig = sig.validate(copy=False)

                    if len(sig) == 0:
                        if empty_channels == "zeros":
                            sig.samples = np.zeros(
                                len(master) if virtual_group.cycles_nr == 0 else virtual_group.cycles_nr,
                                dtype=sig.samples.dtype,
                            )
                            sig.timestamps = master if virtual_group.cycles_nr == 0 else group_master

                    signals[s_index] = sig

                if use_interpolation:
                    same_master = np.array_equal(master, group_master)

                    if not same_master and interpolate_outwards_with_nan:
                        idx = np.argwhere((master >= group_master[0]) & (master <= group_master[-1])).flatten()

                    cycles = len(group_master)

                    signals = [
                        signal.interp(
                            master,
                            integer_interpolation_mode=self._integer_interpolation,
                            float_interpolation_mode=self._float_interpolation,
                        )
                        if not same_master or len(signal) != cycles
                        else signal
                        for signal in signals
                    ]

                    if not same_master and interpolate_outwards_with_nan:
                        for sig in signals:
                            sig.timestamps = sig.timestamps[idx]
                            sig.samples = sig.samples[idx]

                    group_master = master

                signals = [sig for sig in signals if len(sig)]

                if signals:
                    diffs = np.diff(group_master, prepend=-np.inf) > 0

                    if group_master.dtype.byteorder not in target_byte_order:
                        group_master = group_master.byteswap().newbyteorder()

                    if np.all(diffs):
                        index = pd.Index(group_master, tupleize_cols=False)

                    else:
                        idx = np.argwhere(diffs).flatten()
                        group_master = group_master[idx]

                        index = pd.Index(group_master, tupleize_cols=False)

                        for sig in signals:
                            sig.samples = sig.samples[idx]
                            sig.timestamps = sig.timestamps[idx]

                size = len(index)
                for k, sig in enumerate(signals):
                    if sig.timestamps.dtype.byteorder not in target_byte_order:
                        sig.timestamps = sig.timestamps.byteswap().newbyteorder()

                    sig_index = index if len(sig) == size else pd.Index(sig.timestamps, tupleize_cols=False)

                    # byte arrays
                    if len(sig.samples.shape) > 1:
                        if use_display_names:
                            channel_name = list(sig.display_names)[0] if sig.display_names else sig.name
                        else:
                            channel_name = sig.name

                        channel_name = used_names.get_unique_name(channel_name)

                        if sig.samples.dtype.byteorder not in target_byte_order:
                            sig.samples = sig.samples.byteswap().newbyteorder()

                        df[channel_name] = pd.Series(
                            list(sig.samples),
                            index=sig_index,
                        )

                    # arrays and structures
                    elif sig.samples.dtype.names:
                        for name, series in components(
                            sig.samples,
                            sig.name,
                            used_names,
                            master=sig_index,
                            only_basenames=only_basenames,
                        ):
                            df[name] = series

                    # scalars
                    else:
                        if use_display_names:
                            channel_name = list(sig.display_names)[0] if sig.display_names else sig.name
                        else:
                            channel_name = sig.name

                        channel_name = used_names.get_unique_name(channel_name)

                        if reduce_memory_usage and sig.samples.dtype.kind in "SU":
                            unique = np.unique(sig.samples)

                            if sig.samples.dtype.byteorder not in target_byte_order:
                                sig.samples = sig.samples.byteswap().newbyteorder()

                            if len(sig.samples) / len(unique) >= 2:
                                df[channel_name] = pd.Series(
                                    sig.samples,
                                    index=sig_index,
                                    dtype="category",
                                )
                            else:
                                df[channel_name] = pd.Series(
                                    sig.samples,
                                    index=sig_index,
                                    fastpath=True,
                                )
                        else:
                            if reduce_memory_usage:
                                sig.samples = downcast(sig.samples)

                            if sig.samples.dtype.byteorder not in target_byte_order:
                                sig.samples = sig.samples.byteswap().newbyteorder()

                            df[channel_name] = pd.Series(
                                sig.samples,
                                index=sig_index,
                                fastpath=True,
                            )

                if progress is not None:
                    if callable(progress):
                        progress(group_index + 1, groups_nr)
                    else:
                        progress.signals.setValue.emit(group_index + 1)

                        if progress.stop:
                            return TERMINATED

            strings, nonstrings = {}, {}

            for col, series in df.items():
                if series.dtype.kind == "S":
                    strings[col] = series
                else:
                    nonstrings[col] = series

            if numeric_1D_only:
                nonstrings = {col: series for col, series in nonstrings.items() if series.dtype.kind in "uif"}
                strings = {}

            df = pd.DataFrame(nonstrings, index=master)

            if strings:
                df_strings = pd.DataFrame(strings, index=master)
                df = pd.concat([df, df_strings], axis=1)

            df.index.name = "timestamps"

            if time_as_date:
                delta = pd.to_timedelta(df.index, unit="s")

                new_index = self.header.start_time + delta
                df.set_index(new_index, inplace=True)
            elif time_from_zero and len(master):
                df.set_index(df.index - df.index[0], inplace=True)

            yield df

    def to_dataframe(
        self,
        channels: ChannelsType | None = None,
        raster: RasterType | None = None,
        time_from_zero: bool = True,
        empty_channels: EmptyChannelsType = "skip",
        keep_arrays: bool = False,
        use_display_names: bool = False,
        time_as_date: bool = False,
        reduce_memory_usage: bool = False,
        raw: bool = False,
        ignore_value2text_conversions: bool = False,
        use_interpolation: bool = True,
        only_basenames: bool = False,
        interpolate_outwards_with_nan: bool = False,
        numeric_1D_only: bool = False,
        progress=None,
    ) -> pd.DataFrame:
        """generate pandas DataFrame

        Parameters
        ----------
        channels : list
            list of items to be filtered (default None); each item can be :

                * a channel name string
                * (channel name, group index, channel index) list or tuple
                * (channel name, group index) list or tuple
                * (None, group index, channel index) list or tuple

        raster : float | np.array | str
            new raster that can be

            * a float step value
            * a channel name who's timestamps will be used as raster (starting with asammdf 5.5.0)
            * an array (starting with asammdf 5.5.0)

            see `resample` for examples of using this argument

        time_from_zero : bool
            adjust time channel to start from 0; default *True*
        empty_channels : str
            behaviour for channels without samples; the options are *skip* or
            *zeros*; default is *skip*
        use_display_names : bool
            use display name instead of standard channel name, if available.
        keep_arrays : bool
            keep arrays and structure channels as well as the
            component channels. If *True* this can be very slow. If *False*
            only the component channels are saved, and their names will be
            prefixed with the parent channel.
        time_as_date : bool
            the dataframe index will contain the datetime timestamps
            according to the measurement start time; default *False*. If
            *True* then the argument ``time_from_zero`` will be ignored.
        reduce_memory_usage : bool
            reduce memory usage by converting all float columns to float32 and
            searching for minimum dtype that can reprezent the values found
            in integer columns; default *False*
        raw (False) : bool
            the columns will contain the raw values

            .. versionadded:: 5.7.0

        ignore_value2text_conversions (False) : bool
            valid only for the channels that have value to text conversions and
            if *raw=False*. If this is True then the raw numeric values will be
            used, and the conversion will not be applied.

            .. versionadded:: 5.8.0

        use_interpolation (True) : bool
            option to perform interpoaltions when multiple timestamp raster are
            present. If *False* then dataframe columns will be automatically
            filled with NaN's were the dataframe index values are not found in
            the current column's timestamps

            .. versionadded:: 5.11.0

        only_basenames (False) : bool
            use just the field names, without prefix, for structures and channel
            arrays

            .. versionadded:: 5.13.0

        interpolate_outwards_with_nan : bool
            use NaN values for the samples that lie outside of the original
            signal's timestamps

            .. versionadded:: 5.15.0

        Returns
        -------
        dataframe : pandas.DataFrame

        """
        if channels is not None:
            mdf = self.filter(channels)

            result = mdf.to_dataframe(
                raster=raster,
                time_from_zero=time_from_zero,
                empty_channels=empty_channels,
                keep_arrays=keep_arrays,
                use_display_names=use_display_names,
                time_as_date=time_as_date,
                reduce_memory_usage=reduce_memory_usage,
                raw=raw,
                ignore_value2text_conversions=ignore_value2text_conversions,
                use_interpolation=use_interpolation,
                only_basenames=only_basenames,
                interpolate_outwards_with_nan=interpolate_outwards_with_nan,
                numeric_1D_only=numeric_1D_only,
            )

            mdf.close()
            return result

        target_byte_order = "<=" if sys.byteorder == "little" else ">="

        df = {}

        self._set_temporary_master(None)

        if raster is not None:
            try:
                raster = float(raster)
                assert raster > 0
            except (TypeError, ValueError):
                if isinstance(raster, str):
                    raster = self.get(raster).timestamps
                else:
                    raster = np.array(raster)
            else:
                raster = master_using_raster(self, raster)
            master = raster
        else:
            masters = {index: self.get_master(index) for index in self.virtual_groups}

            if masters:
                master = reduce(np.union1d, masters.values())
            else:
                master = np.array([], dtype="<f4")

            del masters

        idx = np.argwhere(np.diff(master, prepend=-np.inf) > 0).flatten()
        master = master[idx]

        used_names = UniqueDB()
        used_names.get_unique_name("timestamps")

        groups_nr = len(self.virtual_groups)

        if progress is not None:
            if callable(progress):
                progress(0, groups_nr)
            else:
                progress.signals.setValue.emit(0)
                progress.signals.setMaximum.emit(groups_nr)

                if progress.stop:
                    return TERMINATED

        for group_index, (virtual_group_index, virtual_group) in enumerate(self.virtual_groups.items()):
            if virtual_group.cycles_nr == 0 and empty_channels == "skip":
                continue

            channels = [
                (None, gp_index, ch_index)
                for gp_index, channel_indexes in self.included_channels(virtual_group_index)[
                    virtual_group_index
                ].items()
                for ch_index in channel_indexes
                if ch_index != self.masters_db.get(gp_index, None)
            ]

            signals = [signal for signal in self.select(channels, raw=True, copy_master=False, validate=False)]

            if not signals:
                continue

            group_master = signals[0].timestamps

            for sig in signals:
                if len(sig) == 0:
                    if empty_channels == "zeros":
                        sig.samples = np.zeros(
                            len(master) if virtual_group.cycles_nr == 0 else virtual_group.cycles_nr,
                            dtype=sig.samples.dtype,
                        )
                        sig.timestamps = master if virtual_group.cycles_nr == 0 else group_master

            if not raw:
                if ignore_value2text_conversions:
                    for signal in signals:
                        conversion = signal.conversion
                        if conversion:
                            samples = conversion.convert(signal.samples)
                            if samples.dtype.kind not in "US":
                                signal.samples = samples
                else:
                    for signal in signals:
                        if signal.conversion:
                            signal.samples = signal.conversion.convert(signal.samples)

            for s_index, sig in enumerate(signals):
                sig = sig.validate(copy=False)

                if len(sig) == 0:
                    if empty_channels == "zeros":
                        sig.samples = np.zeros(
                            len(master) if virtual_group.cycles_nr == 0 else virtual_group.cycles_nr,
                            dtype=sig.samples.dtype,
                        )
                        sig.timestamps = master if virtual_group.cycles_nr == 0 else group_master

                signals[s_index] = sig

            if use_interpolation:
                same_master = np.array_equal(master, group_master)

                if not same_master and interpolate_outwards_with_nan:
                    idx = np.argwhere((master >= group_master[0]) & (master <= group_master[-1])).flatten()

                cycles = len(group_master)

                signals = [
                    signal.interp(
                        master,
                        integer_interpolation_mode=self._integer_interpolation,
                        float_interpolation_mode=self._float_interpolation,
                    )
                    if not same_master or len(signal) != cycles
                    else signal
                    for signal in signals
                ]

                if not same_master and interpolate_outwards_with_nan:
                    for sig in signals:
                        sig.timestamps = sig.timestamps[idx]
                        sig.samples = sig.samples[idx]

                group_master = master

            if any(len(sig) for sig in signals):
                signals = [sig for sig in signals if len(sig)]

            if group_master.dtype.byteorder not in target_byte_order:
                group_master = group_master.byteswap().newbyteorder()

            if signals:
                diffs = np.diff(group_master, prepend=-np.inf) > 0
                if np.all(diffs):
                    index = pd.Index(group_master, tupleize_cols=False)

                else:
                    idx = np.argwhere(diffs).flatten()
                    group_master = group_master[idx]

                    index = pd.Index(group_master, tupleize_cols=False)

                    for sig in signals:
                        sig.samples = sig.samples[idx]
                        sig.timestamps = sig.timestamps[idx]
            else:
                index = pd.Index(group_master, tupleize_cols=False)

            size = len(index)
            for k, sig in enumerate(signals):
                if sig.timestamps.dtype.byteorder not in target_byte_order:
                    sig.timestamps = sig.timestamps.byteswap().newbyteorder()

                sig_index = index if len(sig) == size else pd.Index(sig.timestamps, tupleize_cols=False)

                # byte arrays
                if len(sig.samples.shape) > 1:
                    if use_display_names:
                        channel_name = list(sig.display_names)[0] if sig.display_names else sig.name
                    else:
                        channel_name = sig.name

                    channel_name = used_names.get_unique_name(channel_name)

                    if sig.samples.dtype.byteorder not in target_byte_order:
                        sig.samples = sig.samples.byteswap().newbyteorder()

                    df[channel_name] = pd.Series(
                        list(sig.samples),
                        index=sig_index,
                    )

                # arrays and structures
                elif sig.samples.dtype.names:
                    for name, series in components(
                        sig.samples,
                        sig.name,
                        used_names,
                        master=sig_index,
                        only_basenames=only_basenames,
                    ):
                        df[name] = series

                # scalars
                else:
                    if use_display_names:
                        channel_name = list(sig.display_names)[0] if sig.display_names else sig.name
                    else:
                        channel_name = sig.name

                    channel_name = used_names.get_unique_name(channel_name)

                    if reduce_memory_usage and sig.samples.dtype.kind not in "SU":
                        if sig.samples.size > 0:
                            sig.samples = downcast(sig.samples)

                    if sig.samples.dtype.byteorder not in target_byte_order:
                        sig.samples = sig.samples.byteswap().newbyteorder()

                    df[channel_name] = pd.Series(sig.samples, index=sig_index, fastpath=True)

            if progress is not None:
                if callable(progress):
                    progress(group_index + 1, groups_nr)
                else:
                    progress.signals.setValue.emit(group_index + 1)

                    if progress.stop:
                        return TERMINATED

        strings, nonstrings = {}, {}

        for col, series in df.items():
            if series.dtype.kind == "S":
                strings[col] = series
            else:
                nonstrings[col] = series

        if numeric_1D_only:
            nonstrings = {col: series for col, series in nonstrings.items() if series.dtype.kind in "uif"}
            strings = {}

        df = pd.DataFrame(nonstrings, index=master)

        if strings:
            df_strings = pd.DataFrame(strings, index=master)
            df = pd.concat([df, df_strings], axis=1)

        df.index.name = "timestamps"

        if time_as_date:
            delta = pd.to_timedelta(df.index, unit="s")

            new_index = self.header.start_time + delta
            df.set_index(new_index, inplace=True)

        elif time_from_zero and len(master):
            df.set_index(df.index - df.index[0], inplace=True)

        return df

    def extract_bus_logging(
        self,
        database_files: dict[BusType, Iterable[DbcFileType]],
        version: str | None = None,
        ignore_invalid_signals: bool | None = None,
        consolidated_j1939: bool | None = None,
        ignore_value2text_conversion: bool = True,
        prefix: str = "",
        progress=None,
    ) -> MDF:
        """extract all possible CAN signal using the provided databases.

        Changed in version 6.0.0 from `extract_can_logging`

        Parameters
        ----------
        database_files : dict
            each key will contain an iterable of database files for that bus type. The
            supported bus types are "CAN", "LIN". The iterables will contain the
            (databases, valid bus) pairs. The database can be a  str, pathlib.Path or canamtrix.CanMatrix object.
            The valid bus is an integer specifying for which bus channel the database
            can be applied; 0 means any bus channel.

            .. versionchanged:: 6.0.0 added canmatrix.CanMatrix type

            .. versionchanged:: 6.3.0 added bus channel fileter

        version (None) : str
            output file version
        ignore_invalid_signals (None) : bool | None
            ignore signals that have all samples equal to their maximum value

            .. versionadded:: 5.7.0

            .. deprecated:: 7.0.2
                this argument is no longer used and will be removed in the future

        consolidated_j1939 (None) : bool | None
            handle PGNs from all the messages as a single instance

            .. versionadded:: 5.7.0

            .. deprecated:: 7.2.0
                this argument is no longer used and will be removed in the future

        ignore_value2text_conversion (True): bool
            ignore value to text conversions

            .. versionadded:: 5.23.0

        prefix ("") : str
            prefix that will added to the channel group names and signal names in
            the output file

            .. versionadded:: 6.3.0


        Returns
        -------
        mdf : MDF
            new MDF file that contains the succesfully extracted signals

        Examples
        --------
        >>> "extrac CAN and LIN bus logging"
        >>> mdf = asammdf.MDF(r'bus_logging.mf4')
        >>> databases = {
        ...     "CAN": [("file1.dbc", 0), ("file2.arxml", 2)],
        ...     "LIN": [("file3.dbc", 0)],
        ... }
        >>> extracted = mdf.extract_bus_logging(database_files=database_files)
        >>> ...
        >>> "extrac just LIN bus logging"
        >>> mdf = asammdf.MDF(r'bus_logging.mf4')
        >>> databases = {
        ...     "LIN": [("file3.dbc", 0)],
        ... }
        >>> extracted = mdf.extract_bus_logging(database_files=database_files)

        """
        if ignore_invalid_signals is not None:
            warn(
                "The argument `ignore_invalid_signals` from the method `extract_bus_logging` is no longer used and will be removed in the future"
            )

        if consolidated_j1939 is not None:
            warn(
                "The argument `consolidated_j1939` from the method `extract_bus_logging` is no longer used and will be removed in the future"
            )

        if version is None:
            version = self.version
        else:
            version = validate_version_argument(version)

        out = MDF(
            version=version,
            password=self._password,
            use_display_names=True,
        )
        out.header.start_time = self.header.start_time

        self.last_call_info = {}

        if database_files.get("CAN", None):
            out = self._extract_can_logging(
                out,
                database_files["CAN"],
                ignore_value2text_conversion,
                prefix,
                progress=progress,
            )

        if database_files.get("LIN", None):
            out = self._extract_lin_logging(
                out,
                database_files["LIN"],
                ignore_value2text_conversion,
                prefix,
                progress=progress,
            )

        return out

    def _extract_can_logging(
        self,
        output_file: MDF,
        dbc_files: Iterable[DbcFileType],
        ignore_value2text_conversion: bool = True,
        prefix: str = "",
        progress=None,
    ) -> MDF:
        out = output_file

        max_flags = []

        valid_dbc_files = []
        unique_name = UniqueDB()
        for dbc_name, bus_channel in dbc_files:
            if isinstance(dbc_name, CanMatrix):
                valid_dbc_files.append(
                    (
                        dbc_name,
                        unique_name.get_unique_name("UserProvidedCanMatrix"),
                        bus_channel,
                    )
                )
            else:
                dbc = load_can_database(Path(dbc_name))
                if dbc is None:
                    continue
                else:
                    valid_dbc_files.append((dbc, dbc_name, bus_channel))

        count = sum(
            1
            for group in self.groups
            if group.channel_group.flags & v4c.FLAG_CG_BUS_EVENT
            and group.channel_group.acq_source.bus_type == v4c.BUS_TYPE_CAN
        )
        count *= len(valid_dbc_files)

        if progress is not None:
            if callable(progress):
                progress(0, count)
            else:
                progress.signals.setValue.emit(0)
                progress.signals.setMaximum.emit(count)

                if progress.stop:
                    return TERMINATED

        cntr = 0

        total_unique_ids = set()
        found_ids = defaultdict(set)
        not_found_ids = defaultdict(list)
        unknown_ids = defaultdict(list)

        for dbc, dbc_name, bus_channel in valid_dbc_files:
            is_j1939 = dbc.contains_j1939
            if is_j1939:
                messages = {
                    (
                        message.arbitration_id.pgn,
                        message.arbitration_id.j1939_source,
                    ): message
                    for message in dbc
                }
            else:
                messages = {message.arbitration_id.id: message for message in dbc}

            current_not_found_ids = {(msg_id, message.name) for msg_id, message in messages.items()}

            msg_map = {}

            for i, group in enumerate(self.groups):
                if (
                    not group.channel_group.flags & v4c.FLAG_CG_BUS_EVENT
                    or not group.channel_group.acq_source.bus_type == v4c.BUS_TYPE_CAN
                    or not "CAN_DataFrame" in [ch.name for ch in group.channels]
                ):
                    continue

                self._prepare_record(group)
                data = self._load_data(group, optimize_read=False)

                for fragment_index, fragment in enumerate(data):
                    self._set_temporary_master(None)
                    self._set_temporary_master(self.get_master(i, data=fragment))

                    bus_ids = self.get(
                        "CAN_DataFrame.BusChannel",
                        group=i,
                        data=fragment,
                        samples_only=True,
                    )[
                        0
                    ].astype("<u1")

                    msg_ids = self.get("CAN_DataFrame.ID", group=i, data=fragment).astype("<u4") & 0x1FFFFFFF

                    original_ids = msg_ids.samples & 0xFF

                    if is_j1939:
                        tmp_pgn = msg_ids.samples >> 8
                        ps = tmp_pgn & 0xFF
                        pf = (msg_ids.samples >> 16) & 0xFF
                        _pgn = tmp_pgn & 0x3FF00
                        msg_ids.samples = np.where(pf >= 240, _pgn + ps, _pgn)

                    data_bytes = self.get(
                        "CAN_DataFrame.DataBytes",
                        group=i,
                        data=fragment,
                        samples_only=True,
                    )[0]

                    buses = np.unique(bus_ids)

                    for bus in buses:
                        if bus_channel and bus != bus_channel:
                            continue
                        idx = np.argwhere(bus_ids == bus).ravel()
                        bus_t = msg_ids.timestamps[idx]
                        bus_msg_ids = msg_ids.samples[idx]
                        bus_data_bytes = data_bytes[idx]
                        original_msg_ids = original_ids[idx]

                        if is_j1939:
                            unique_ids = np.unique(np.core.records.fromarrays([bus_msg_ids, original_msg_ids]))
                        else:
                            unique_ids = np.unique(np.core.records.fromarrays([bus_msg_ids, bus_msg_ids]))

                        total_unique_ids = total_unique_ids | set(tuple(int(e) for e in f) for f in unique_ids)

                        for msg_id_record in unique_ids:
                            msg_id = int(msg_id_record[0])
                            original_msg_id = int(msg_id_record[1])
                            if is_j1939:
                                key = (msg_id, original_msg_id)
                                message = messages.get(key, None)
                                if message is None:
                                    for (_pgn, _sa), _msg in messages.items():
                                        if _pgn == msg_id and _sa == 0xFE:
                                            message = _msg
                                            break

                                if message is None:
                                    unknown_ids[key].append(True)
                                    continue

                            else:
                                key = msg_id
                                message = messages.get(key, None)

                                if message is None:
                                    unknown_ids[key].append(True)
                                    continue

                            found_ids[dbc_name].add((key, message.name))
                            try:
                                current_not_found_ids.remove((key, message.name))
                            except KeyError:
                                pass

                            unknown_ids[key].append(False)

                            if is_j1939:
                                idx = np.argwhere(
                                    (bus_msg_ids == msg_id) & (original_msg_ids == original_msg_id)
                                ).ravel()
                            else:
                                idx = np.argwhere(bus_msg_ids == msg_id).ravel()

                            payload = bus_data_bytes[idx]
                            t = bus_t[idx]

                            extracted_signals = bus_logging_utils.extract_mux(
                                payload,
                                message,
                                msg_id,
                                bus,
                                t,
                                original_message_id=original_msg_id if is_j1939 else None,
                                ignore_value2text_conversion=ignore_value2text_conversion,
                                is_j1939=is_j1939,
                            )

                            for entry, signals in extracted_signals.items():
                                if len(next(iter(signals.values()))["samples"]) == 0:
                                    continue
                                if entry not in msg_map:
                                    sigs = []

                                    index = len(out.groups)
                                    msg_map[entry] = index

                                    for name_, signal in signals.items():
                                        signal_name = f"{prefix}{signal['name']}"
                                        sig = Signal(
                                            samples=signal["samples"],
                                            timestamps=signal["t"],
                                            name=signal_name,
                                            comment=signal["comment"],
                                            unit=signal["unit"],
                                            invalidation_bits=signal["invalidation_bits"],
                                            display_names={
                                                f"CAN{bus}.{message.name}.{signal_name}": "bus",
                                                f"{message.name}.{signal_name}": "message",
                                            },
                                        )

                                        sigs.append(sig)

                                    if is_j1939:
                                        source_adddress = original_msg_id
                                        if prefix:
                                            comment = f"{prefix}: CAN{bus} PGN=0x{msg_id:X} {message} PGN=0x{msg_id:X} SA=0x{source_adddress:X}"
                                        else:
                                            comment = f"CAN{bus} PGN=0x{msg_id:X} {message} PGN=0x{msg_id:X} SA=0x{source_adddress:X}"
                                        acq_name = f"SourceAddress = 0x{source_adddress}"
                                    else:
                                        if prefix:
                                            acq_name = f"{prefix}: CAN{bus} message ID=0x{msg_id:X}"
                                            comment = f'{prefix}: CAN{bus} - message "{message}" 0x{msg_id:X}'
                                        else:
                                            acq_name = f"CAN{bus} message ID=0x{msg_id:X}"
                                            comment = f"CAN{bus} - message {message} 0x{msg_id:X}"

                                    acq_source = Source(
                                        name=acq_name,
                                        path=f"CAN{int(bus)}.CAN_DataFrame.ID=0x{message.arbitration_id.id:X}",
                                        comment=f"""\
<SIcomment>
    <TX>CAN{bus} data frame 0x{message.arbitration_id.id:X} - {message.name}</TX>
    <bus name="CAN{int(bus)}"/>
    <common_properties>
        <e name="ChannelNo" type="integer">{int(bus)}</e>
    </common_properties>
</SIcomment>""",
                                        source_type=v4c.SOURCE_BUS,
                                        bus_type=v4c.BUS_TYPE_CAN,
                                    )

                                    for sig in sigs:
                                        sig.source = acq_source

                                    cg_nr = out.append(
                                        sigs,
                                        acq_name=acq_name,
                                        acq_source=acq_source,
                                        comment=comment,
                                        common_timebase=True,
                                    )

                                    out.groups[cg_nr].channel_group.flags = v4c.FLAG_CG_BUS_EVENT

                                    if is_j1939:
                                        max_flags.append([[False]])
                                        for ch_index, sig in enumerate(sigs, 1):
                                            max_flags[cg_nr].append([np.all(sig.invalidation_bits)])
                                    else:
                                        max_flags.append([[False]] * (len(sigs) + 1))

                                else:
                                    index = msg_map[entry]

                                    sigs = []

                                    for name_, signal in signals.items():
                                        sigs.append(
                                            (
                                                signal["samples"],
                                                signal["invalidation_bits"],
                                            )
                                        )

                                        t = signal["t"]

                                    if is_j1939:
                                        for ch_index, sig in enumerate(sigs, 1):
                                            max_flags[index][ch_index].append(np.all(sig[1]))

                                    sigs.insert(0, (t, None))

                                    out.extend(index, sigs)
                    self._set_temporary_master(None)

                cntr += 1
                if progress is not None:
                    if callable(progress):
                        progress(cntr, count)
                    else:
                        progress.signals.setValue.emit(cntr)

                        if progress.stop:
                            return TERMINATED

            if current_not_found_ids:
                not_found_ids[dbc_name] = list(current_not_found_ids)

        unknown_ids = {msg_id for msg_id, not_found in unknown_ids.items() if all(not_found)}

        self.last_call_info["CAN"] = {
            "dbc_files": dbc_files,
            "total_unique_ids": total_unique_ids,
            "unknown_id_count": len(unknown_ids),
            "not_found_ids": not_found_ids,
            "found_ids": found_ids,
            "unknown_ids": unknown_ids,
        }

        to_keep = []
        all_channels = []

        for i, group in enumerate(out.groups):
            for j, channel in enumerate(group.channels[1:], 1):
                if not all(max_flags[i][j]):
                    to_keep.append((None, i, j))
                all_channels.append((None, i, j))

        if to_keep != all_channels:
            tmp = out.filter(to_keep, out.version)
            out.close()
            out = tmp

        if not out.groups:
            logger.warning(f'No CAN signals could be extracted from "{self.name}". The' "output file will be empty.")

        return out

    def _extract_lin_logging(
        self,
        output_file: MDF,
        dbc_files: Iterable[DbcFileType],
        ignore_value2text_conversion: bool = True,
        prefix: str = "",
        progress=None,
    ) -> MDF:
        out = output_file

        max_flags = []

        valid_dbc_files = []
        unique_name = UniqueDB()
        for dbc_name, bus_channel in dbc_files:
            if isinstance(dbc_name, CanMatrix):
                valid_dbc_files.append(
                    (
                        dbc_name,
                        unique_name.get_unique_name("UserProvidedCanMatrix"),
                        bus_channel,
                    )
                )
            else:
                dbc = load_can_database(Path(dbc_name))
                if dbc is None:
                    continue
                else:
                    valid_dbc_files.append((dbc, dbc_name, bus_channel))

        count = sum(
            1
            for group in self.groups
            if group.channel_group.flags & v4c.FLAG_CG_BUS_EVENT
            and group.channel_group.acq_source.bus_type == v4c.BUS_TYPE_LIN
        )
        count *= len(valid_dbc_files)

        if progress is not None:
            if callable(progress):
                progress(0, count)
            else:
                progress.signals.setValue.emit(0)
                progress.signals.setMaximum.emit(count)

                if progress.stop:
                    return TERMINATED

        cntr = 0

        total_unique_ids = set()
        found_ids = defaultdict(set)
        not_found_ids = defaultdict(list)
        unknown_ids = defaultdict(list)

        for dbc, dbc_name, bus_channel in valid_dbc_files:
            messages = {message.arbitration_id.id: message for message in dbc}

            current_not_found_ids = {(msg_id, message.name) for msg_id, message in messages.items()}

            msg_map = {}

            for i, group in enumerate(self.groups):
                if (
                    not group.channel_group.flags & v4c.FLAG_CG_BUS_EVENT
                    or not group.channel_group.acq_source.bus_type == v4c.BUS_TYPE_LIN
                    or not "LIN_Frame" in [ch.name for ch in group.channels]
                ):
                    continue

                self._prepare_record(group)
                data = self._load_data(group, optimize_read=False)

                for fragment_index, fragment in enumerate(data):
                    self._set_temporary_master(None)
                    self._set_temporary_master(self.get_master(i, data=fragment))

                    msg_ids = self.get("LIN_Frame.ID", group=i, data=fragment).astype("<u4") & 0x1FFFFFFF

                    original_ids = msg_ids.samples.copy()

                    data_bytes = self.get(
                        "LIN_Frame.DataBytes",
                        group=i,
                        data=fragment,
                        samples_only=True,
                    )[0]

                    try:
                        bus_ids = self.get(
                            "LIN_Frame.BusChannel",
                            group=i,
                            data=fragment,
                            samples_only=True,
                        )[
                            0
                        ].astype("<u1")
                    except:
                        bus_ids = np.ones(len(original_ids), dtype="u1")

                    bus_t = msg_ids.timestamps
                    bus_msg_ids = msg_ids.samples
                    bus_data_bytes = data_bytes
                    original_msg_ids = original_ids

                    unique_ids = np.unique(np.core.records.fromarrays([bus_msg_ids, bus_msg_ids]))

                    total_unique_ids = total_unique_ids | set(tuple(int(e) for e in f) for f in unique_ids)

                    buses = np.unique(bus_ids)

                    for bus in buses:
                        if bus_channel and bus != bus_channel:
                            continue

                        for msg_id_record in unique_ids:
                            msg_id = int(msg_id_record[0])
                            original_msg_id = int(msg_id_record[1])
                            message = messages.get(msg_id, None)
                            if message is None:
                                unknown_ids[msg_id].append(True)
                                continue

                            found_ids[dbc_name].add((msg_id, message.name))
                            try:
                                current_not_found_ids.remove((msg_id, message.name))
                            except KeyError:
                                pass

                            unknown_ids[msg_id].append(False)

                            idx = np.argwhere(bus_msg_ids == msg_id).ravel()
                            payload = bus_data_bytes[idx]
                            t = bus_t[idx]

                            extracted_signals = bus_logging_utils.extract_mux(
                                payload,
                                message,
                                msg_id,
                                bus,
                                t,
                                original_message_id=None,
                                ignore_value2text_conversion=ignore_value2text_conversion,
                            )

                            for entry, signals in extracted_signals.items():
                                if len(next(iter(signals.values()))["samples"]) == 0:
                                    continue
                                if entry not in msg_map:
                                    sigs = []

                                    index = len(out.groups)
                                    msg_map[entry] = index

                                    for name_, signal in signals.items():
                                        signal_name = f"{prefix}{signal['name']}"
                                        sig = Signal(
                                            samples=signal["samples"],
                                            timestamps=signal["t"],
                                            name=signal_name,
                                            comment=signal["comment"],
                                            unit=signal["unit"],
                                            invalidation_bits=signal["invalidation_bits"],
                                            display_names={
                                                f"LIN{bus}.{message.name}.{signal_name}": "bus",
                                                f"{message.name}.{signal_name}": "message",
                                            },
                                        )

                                        sigs.append(sig)

                                    if prefix:
                                        acq_name = f"{prefix}: from LIN{bus} message ID=0x{msg_id:X}"
                                    else:
                                        acq_name = f"from LIN{bus} message ID=0x{msg_id:X}"

                                    acq_source = Source(
                                        name=acq_name,
                                        path=f"LIN{int(bus)}.LIN_Frame.ID=0x{message.arbitration_id.id:X}",
                                        comment=f"""\
<SIcomment>
    <TX>LIN{bus} data frame 0x{message.arbitration_id.id:X} - {message.name}</TX>
    <bus name="LIN{int(bus)}"/>
    <common_properties>
        <e name="ChannelNo" type="integer">{int(bus)}</e>
    </common_properties>
</SIcomment>""",
                                        source_type=v4c.SOURCE_BUS,
                                        bus_type=v4c.BUS_TYPE_LIN,
                                    )

                                    for sig in sigs:
                                        sig.source = acq_source

                                    cg_nr = out.append(
                                        sigs,
                                        acq_name=acq_name,
                                        acq_source=acq_source,
                                        comment=f"from LIN{bus} - message {message} 0x{msg_id:X}",
                                        common_timebase=True,
                                    )

                                    out.groups[cg_nr].channel_group.flags = v4c.FLAG_CG_BUS_EVENT

                                else:
                                    index = msg_map[entry]

                                    sigs = []

                                    for name_, signal in signals.items():
                                        sigs.append(
                                            (
                                                signal["samples"],
                                                signal["invalidation_bits"],
                                            )
                                        )

                                        t = signal["t"]

                                    sigs.insert(0, (t, None))

                                    out.extend(index, sigs)
                    self._set_temporary_master(None)

                cntr += 1
                if progress is not None:
                    if callable(progress):
                        progress(cntr, count)
                    else:
                        progress.signals.setValue.emit(cntr)

                        if progress.stop:
                            return TERMINATED

            if current_not_found_ids:
                not_found_ids[dbc_name] = list(current_not_found_ids)

        unknown_ids = {msg_id for msg_id, not_found in unknown_ids.items() if all(not_found)}

        self.last_call_info["LIN"] = {
            "dbc_files": dbc_files,
            "total_unique_ids": total_unique_ids,
            "unknown_id_count": len(unknown_ids),
            "not_found_ids": not_found_ids,
            "found_ids": found_ids,
            "unknown_ids": unknown_ids,
        }

        if not out.groups:
            logger.warning(f'No LIN signals could be extracted from "{self.name}". The' "output file will be empty.")

        return out

    @property
    def start_time(self) -> datetime:
        """getter and setter the measurement start timestamp

        Returns
        -------
        timestamp : datetime.datetime
            start timestamp

        """

        return self.header.start_time

    @start_time.setter
    def start_time(self, timestamp: datetime) -> None:
        self.header.start_time = timestamp

    def cleanup_timestamps(
        self,
        minimum: float,
        maximum: float,
        exp_min: int = -15,
        exp_max: int = 15,
        version: str | None = None,
        progress=None,
    ) -> MDF:
        """convert *MDF* to other version

        .. versionadded:: 5.22.0

        Parameters
        ----------
        minimum : float
            minimum plausible time stamp
        maximum : float
            maximum plausible time stamp
        exp_min (-15) : int
            minimum plausible exponent used for the time stamps float values
        exp_max (15) : int
            maximum plausible exponent used for the time stamps float values
        version : str
            new mdf file version from ('2.00', '2.10', '2.14', '3.00', '3.10',
            '3.20', '3.30', '4.00', '4.10', '4.11', '4.20'); default the same as
            the input file

        Returns
        -------
        out : MDF
            new *MDF* object

        """

        if version is None:
            version = self.version
        else:
            version = validate_version_argument(version)

        out = MDF(version=version)

        out.header.start_time = self.header.start_time

        groups_nr = len(self.virtual_groups)

        if progress is not None:
            if callable(progress):
                progress(0, groups_nr)
            else:
                progress.signals.setValue.emit(0)
                progress.signals.setMaximum.emit(groups_nr)

                if progress.stop:
                    return TERMINATED

        cg_nr = None

        self.configure(copy_on_get=False)

        # walk through all groups and get all channels
        for i, virtual_group in enumerate(self.virtual_groups):
            for idx, sigs in enumerate(self._yield_selected_signals(virtual_group, version=version)):
                if idx == 0:
                    if sigs:
                        t = sigs[0].timestamps
                        if len(t):
                            all_ok, idx = plausible_timestamps(t, minimum, maximum, exp_min, exp_max)
                            if not all_ok:
                                t = t[idx]
                                if len(t):
                                    for sig in sigs:
                                        sig.samples = sig.samples[idx]
                                        sig.timestamps = t
                                        if sig.invalidation_bits is not None:
                                            sig.invalidation_bits = sig.invalidation_bits[idx]
                        cg = self.groups[virtual_group].channel_group
                        cg_nr = out.append(
                            sigs,
                            acq_name=getattr(cg, "acq_name", None),
                            acq_source=getattr(cg, "acq_source", None),
                            comment=f"Timestamps cleaned up and converted from {self.version} to {version}",
                            common_timebase=True,
                        )
                    else:
                        break
                else:
                    t, _ = sigs[0]
                    if len(t):
                        all_ok, idx = plausible_timestamps(t, minimum, maximum, exp_min, exp_max)
                        if not all_ok:
                            t = t[idx]
                            if len(t):
                                for i, (samples, invalidation_bits) in enumerate(sigs):
                                    if invalidation_bits is not None:
                                        invalidation_bits = invalidation_bits[idx]
                                    samples = samples[idx]

                                    sigs[i] = (samples, invalidation_bits)

                    out.extend(cg_nr, sigs)

            if progress is not None:
                if callable(progress):
                    progress(i + 1, groups_nr)
                else:
                    progress.signals.setValue.emit(i + 1)

                    if progress.stop:
                        return TERMINATED

        out._transfer_metadata(self)
        self.configure(copy_on_get=True)

        return out

    def whereis(
        self,
        channel: str,
        source_name: str | None = None,
        source_path: str | None = None,
        acq_name: str | None = None,
    ) -> tuple[tuple[int, int], ...]:
        """get occurrences of channel name in the file

        Parameters
        ----------
        channel : str
            channel name string
        source_name : str, optional
            filter occurrences on source name, by default None
        source_path : str, optional
            filter occurrences on source path, by default None
        acq_name : str, optional
            filter occurrences on channel group acquisition name, by default None

            .. versionadded:: 6.0.0

        Returns
        -------
        tuple[tuple[int, int], ...]
            (gp_idx, cn_idx) pairs

        Examples
        --------
        >>> mdf = MDF(file_name)
        >>> mdf.whereis('VehicleSpeed') # "VehicleSpeed" exists in the file
        ((1, 2), (2, 4))
        >>> mdf.whereis('VehicleSPD') # "VehicleSPD" doesn't exist in the file
        ()
        """
        occurrences = tuple(
            self._filter_occurrences(
                self.channels_db.get(channel, []),
                source_name=source_name,
                source_path=source_path,
                acq_name=acq_name,
            )
        )
        return occurrences

    def search(
        self,
        pattern: str,
        mode: Literal["plain", "regex", "wildcard"] | SearchMode = SearchMode.plain,
        case_insensitive: bool = False,
    ) -> list[str]:
        """search channels

        .. versionadded:: 7.0.0

        Parameters
        ----------
        pattern : str
            search pattern
        mode : Literal["plain", "regex", "wildcard"] or SearchMode, optional
            search mode, by default SearchMode.plain

                * `plain` : normal name search
                * `regex` : regular expression based search
                * `wildcard` : wildcard based search
        case_insensitive : bool, optional
            case sensitivity for the channel name search, by default False

        Returns
        -------
        list[str]
            name of the channels

        Raises
        ------
        ValueError
            unsupported search mode

        Examples
        --------
        >>> mdf = MDF(file_name)
        >>> mdf.search('*veh*speed*', case_insensitive=True, mode='wildcard') # case insensitive wildcard based search
        ['vehicleAverageSpeed', 'vehicleInstantSpeed', 'targetVehicleAverageSpeed', 'targetVehicleInstantSpeed']
        >>> mdf.search('^vehicle.*Speed$', case_insensitive=False, mode='regex') # case sensitive regex based search
        ['vehicleAverageSpeed', 'vehicleInstantSpeed']
        """
        search_mode = SearchMode(mode)

        if search_mode is SearchMode.plain:
            if case_insensitive:
                pattern = pattern.casefold()
                channels = [name for name in self.channels_db if pattern in name.casefold()]
            else:
                channels = [name for name in self.channels_db if pattern in name]
        elif search_mode is SearchMode.regex:
            flags = re.IGNORECASE if case_insensitive else 0
            compiled_pattern = re.compile(pattern, flags=flags)
            channels = [name for name in self.channels_db if compiled_pattern.search(name)]
        elif search_mode is SearchMode.wildcard:
            wildcard = f"{os.urandom(6).hex()}_WILDCARD_{os.urandom(6).hex()}"
            pattern = pattern.replace("*", wildcard)
            pattern = re.escape(pattern)
            pattern = pattern.replace(wildcard, ".*")

            flags = re.IGNORECASE if case_insensitive else 0

            compiled_pattern = re.compile(pattern, flags=flags)

            channels = [name for name in self.channels_db if compiled_pattern.search(name)]

        else:
            raise ValueError(f"unsupported mode {search_mode}")

        return channels

    def _asc_export(self, file_name):
        if self.version < "4.00":
            return

        groups_count = len(self.groups)

        dfs = []

        for index in range(groups_count):
            group = self.groups[index]
            if group.channel_group.flags & v4c.FLAG_CG_BUS_EVENT:
                source = group.channel_group.acq_source

                names = [ch.name for ch in group.channels]

                if source and source.bus_type == v4c.BUS_TYPE_CAN:
                    if "CAN_DataFrame" in names:
                        data = self.get("CAN_DataFrame", index)  # , raw=True)

                    elif "CAN_RemoteFrame" in names:
                        data = self.get("CAN_RemoteFrame", index, raw=True)

                    elif "CAN_ErrorFrame" in names:
                        data = self.get("CAN_ErrorFrame", index, raw=True)

                    else:
                        continue

                    df_index = data.timestamps
                    count = len(df_index)

                    columns = {
                        "timestamps": df_index,
                        "type": np.full(count, "CAN", dtype="O"),
                        "Bus": np.zeros(count, dtype="u1"),
                        "ID": np.full(count, 0xFFFFFFFF, dtype="u4"),
                        "IDE": np.zeros(count, dtype="u1"),
                        "Direction": np.full(count, "Rx", dtype="O"),
                        "Event Type": np.full(count, "CAN Frame", dtype="O"),
                        "Details": np.full(count, "", dtype="O"),
                        "ESI": np.zeros(count, dtype="u1"),
                        "EDL": np.zeros(count, dtype="u1"),
                        "BRS": np.zeros(count, dtype="u1"),
                        "DLC": np.zeros(count, dtype="u1"),
                        "Data Length": np.zeros(count, dtype="u1"),
                        "Data Bytes": np.full(count, "", dtype="O"),
                        "Name": np.full(count, "", dtype="O"),
                    }

                    for string in v4c.CAN_ERROR_TYPES.values():
                        sys.intern(string)

                    frame_map = None
                    if data.attachment and data.attachment[0]:
                        dbc = load_can_database(data.attachment[1], data.attachment[0])
                        if dbc:
                            frame_map = {frame.arbitration_id.id: frame.name for frame in dbc}

                            for name in frame_map.values():
                                sys.intern(name)

                    if data.name == "CAN_DataFrame":
                        columns["Bus"] = data["CAN_DataFrame.BusChannel"].astype("u1")

                        vals = data["CAN_DataFrame.ID"].astype("u4") & 0x1FFFFFFF
                        columns["ID"] = vals
                        if frame_map:
                            columns["Name"] = [frame_map.get(_id, "") for _id in vals.tolist()]

                        columns["DLC"] = data["CAN_DataFrame.DLC"].astype("u1")
                        columns["Data Length"] = data["CAN_DataFrame.DataLength"].astype("u1")

                        vals = csv_bytearray2hex(
                            pd.Series(list(data["CAN_DataFrame.DataBytes"])),
                            columns["Data Length"],
                        )
                        columns["Data Bytes"] = vals

                        if "CAN_DataFrame.Dir" in names:
                            if data["CAN_DataFrame.Dir"].dtype.kind == "S":
                                columns["Direction"] = [
                                    v.decode("utf-8").capitalize() for v in data["CAN_DataFrame.Dir"].tolist()
                                ]
                            else:
                                columns["Direction"] = [
                                    "Tx" if dir else "Rx" for dir in data["CAN_DataFrame.Dir"].astype("u1").tolist()
                                ]

                        if "CAN_DataFrame.ESI" in names:
                            columns["ESI"] = data["CAN_DataFrame.ESI"].astype("u1")

                        if "CAN_DataFrame.EDL" in names:
                            columns["EDL"] = data["CAN_DataFrame.EDL"].astype("u1")

                        if "CAN_DataFrame.BRS" in names:
                            columns["BRS"] = data["CAN_DataFrame.BRS"].astype("u1")

                        if "CAN_DataFrame.IDE" in names:
                            columns["IDE"] = data["CAN_DataFrame.IDE"].astype("u1")

                    elif data.name == "CAN_RemoteFrame":
                        columns["Bus"] = data["CAN_RemoteFrame.BusChannel"].astype("u1")

                        vals = data["CAN_RemoteFrame.ID"].astype("u4") & 0x1FFFFFFF
                        columns["ID"] = vals
                        if frame_map:
                            columns["Name"] = [frame_map.get(_id, "") for _id in vals.tolist()]

                        columns["DLC"] = data["CAN_RemoteFrame.DLC"].astype("u1")
                        columns["Data Length"] = data["CAN_RemoteFrame.DataLength"].astype("u1")
                        columns["Event Type"] = "Remote Frame"

                        if "CAN_RemoteFrame.Dir" in names:
                            if data["CAN_RemoteFrame.Dir"].dtype.kind == "S":
                                columns["Direction"] = [
                                    v.decode("utf-8").capitalize() for v in data["CAN_RemoteFrame.Dir"].tolist()
                                ]
                            else:
                                columns["Direction"] = [
                                    "Tx" if dir else "Rx" for dir in data["CAN_RemoteFrame.Dir"].astype("u1").tolist()
                                ]

                        if "CAN_RemoteFrame.IDE" in names:
                            columns["IDE"] = data["CAN_RemoteFrame.IDE"].astype("u1")

                    elif data.name == "CAN_ErrorFrame":
                        names = set(data.samples.dtype.names)

                        if "CAN_ErrorFrame.BusChannel" in names:
                            columns["Bus"] = data["CAN_ErrorFrame.BusChannel"].astype("u1")

                        if "CAN_ErrorFrame.ID" in names:
                            vals = data["CAN_ErrorFrame.ID"].astype("u4") & 0x1FFFFFFF
                            columns["ID"] = vals
                            if frame_map:
                                columns["Name"] = [frame_map.get(_id, "") for _id in vals.tolist()]

                        if "CAN_ErrorFrame.DLC" in names:
                            columns["DLC"] = data["CAN_ErrorFrame.DLC"].astype("u1")

                        if "CAN_ErrorFrame.DataLength" in names:
                            columns["Data Length"] = data["CAN_ErrorFrame.DataLength"].astype("u1")

                        columns["Event Type"] = "Error Frame"

                        if "CAN_ErrorFrame.ErrorType" in names:
                            vals = data["CAN_ErrorFrame.ErrorType"].astype("u1").tolist()
                            vals = [v4c.CAN_ERROR_TYPES.get(err, "Other error") for err in vals]

                            columns["Details"] = vals

                        if "CAN_ErrorFrame.Dir" in names:
                            if data["CAN_ErrorFrame.Dir"].dtype.kind == "S":
                                columns["Direction"] = [
                                    v.decode("utf-8").capitalize() for v in data["CAN_ErrorFrame.Dir"].tolist()
                                ]
                            else:
                                columns["Direction"] = [
                                    "Tx" if dir else "Rx" for dir in data["CAN_ErrorFrame.Dir"].astype("u1").tolist()
                                ]

                    dfs.append(pd.DataFrame(columns, index=df_index))

                elif source and source.bus_type == v4c.BUS_TYPE_FLEXRAY:
                    if "FLX_Frame" in names:
                        data = self.get("FLX_Frame", index, raw=True)

                    elif "FLX_NullFrame" in names:
                        data = self.get("FLX_NullFrame", index, raw=True)

                    elif "FLX_StartCycle" in names:
                        data = self.get("FLX_StartCycle", index, raw=True)

                    elif "FLX_Status" in names:
                        data = self.get("FLX_Status", index, raw=True)
                    else:
                        continue

                    df_index = data.timestamps
                    count = len(df_index)

                    columns = {
                        "timestamps": df_index,
                        "type": np.full(count, "FLEXRAY", dtype="O"),
                        "Bus": np.zeros(count, dtype="u1"),
                        "ID": np.full(count, 0xFFFF, dtype="u2"),
                        "ControllerFlags": np.zeros(count, dtype="u2"),
                        "FrameFlags": np.zeros(count, dtype="u4"),
                        "Direction": np.full(count, "Rx", dtype="O"),
                        "Cycle": np.full(count, 0xFF, dtype="u1"),
                        "Event Type": np.full(count, "FlexRay Frame", dtype="O"),
                        "Details": np.full(count, "", dtype="O"),
                        "Data Length": np.zeros(count, dtype="u1"),
                        "Payload Length": np.zeros(count, dtype="u1"),
                        "Data Bytes": np.full(count, "", dtype="O"),
                        "Header CRC": np.full(count, 0xFFFF, dtype="u2"),
                    }

                    if data.name == "FLX_Frame":
                        columns["Bus"] = data["FLX_Frame.FlxChannel"].astype("u1")
                        columns["ID"] = data["FLX_Frame.ID"].astype("u2")
                        columns["Cycle"] = data["FLX_Frame.Cycle"].astype("u1")
                        columns["Data Length"] = data["FLX_Frame.DataLength"].astype("u1")
                        columns["Payload Length"] = data["FLX_Frame.PayloadLength"].astype("u1") * 2

                        vals = csv_bytearray2hex(
                            pd.Series(list(data["FLX_Frame.DataBytes"])),
                            columns["Data Length"],
                        )
                        columns["Data Bytes"] = vals

                        columns["Header CRC"] = data["FLX_Frame.HeaderCRC"].astype("u2")

                        if "FLX_Frame.Dir" in names:
                            if data["FLX_Frame.Dir"].dtype.kind == "S":
                                columns["Direction"] = [
                                    v.decode("utf-8").capitalize() for v in data["FLX_Frame.Dir"].tolist()
                                ]
                            else:
                                columns["Direction"] = [
                                    "Tx" if dir else "Rx" for dir in data["FLX_Frame.Dir"].astype("u1").tolist()
                                ]

                        if "FLX_Frame.ControllerFlags" in names:
                            columns["ControllerFlags"] = np.frombuffer(
                                data["FLX_Frame.ControllerFlags"].tobytes(), dtype="<u2"
                            )
                        if "FLX_Frame.FrameFlags" in names:
                            columns["FrameFlags"] = np.frombuffer(data["FLX_Frame.FrameFlags"].tobytes(), dtype="<u4")

                    elif data.name == "FLX_NullFrame":
                        columns["Bus"] = data["FLX_NullFrame.FlxChannel"].astype("u1")
                        columns["ID"] = data["FLX_NullFrame.ID"].astype("u2")
                        columns["Cycle"] = data["FLX_NullFrame.Cycle"].astype("u1")

                        columns["Event Type"] = "FlexRay NullFrame"
                        columns["Header CRC"] = data["FLX_NullFrame.HeaderCRC"].astype("u2")

                        if "FLX_NullFrame.Dir" in names:
                            if data["FLX_NullFrame.Dir"].dtype.kind == "S":
                                columns["Direction"] = [
                                    v.decode("utf-8").capitalize() for v in data["FLX_NullFrame.Dir"].tolist()
                                ]
                            else:
                                columns["Direction"] = [
                                    "Tx" if dir else "Rx" for dir in data["FLX_NullFrame.Dir"].astype("u1").tolist()
                                ]

                    elif data.name == "FLX_StartCycle":
                        columns["Cycle"] = data["FLX_StartCycle.Cycle"].astype("u1")
                        columns["Event Type"] = "FlexRay StartCycle"

                    elif data.name == "FLX_Status":
                        vals = data["FLX_Status.StatusType"].astype("u1")
                        columns["Details"] = vals.astype("U").astype("O")

                        columns["Event Type"] = "FlexRay Status"

                    dfs.append(pd.DataFrame(columns, index=df_index))

        if dfs:
            signals = pd.concat(dfs).sort_index()

            index = pd.Index(range(len(signals)))
            signals.set_index(index, inplace=True)
        else:
            signals = pd.DataFrame()

        with open(file_name, "w") as asc:
            start = self.start_time.strftime("%a %b %d %I:%M:%S.%f %p %Y")
            asc.write(f"date {start}\n")
            asc.write("base hex  timestamps absolute\n")
            asc.write("no internal events logged\n")

            for row in signals.to_dict("records"):
                if row["type"] == "CAN":
                    if row["Event Type"] == "CAN Frame":
                        if row["EDL"]:
                            data = row["Data Bytes"].lower()
                            id = f"{row['ID']:x}"

                            if row["IDE"]:
                                id = f"{id}x"

                            bus = row["Bus"]
                            dir = row["Direction"]
                            t = row["timestamps"]

                            flags = 1 << 12
                            brs = row["BRS"]
                            if brs:
                                flags |= 1 << 13

                            esi = row["ESI"]
                            if esi:
                                flags |= 1 << 14

                            name = row["Name"]
                            dlc = row["DLC"]
                            data_length = row["Data Length"]

                            asc.write(
                                f"   {t: 9.6f} CANFD {bus:>3} {dir:<4} {id:>8}  {name:>32} {brs} {esi} {dlc:x} {data_length:>2} {data}        0    0 {flags:>8x}        0        0        0        0        0\n"
                            )

                        else:
                            dlc = row["DLC"]
                            data = row["Data Bytes"]
                            id = f"{row['ID']:x}"

                            if row["IDE"]:
                                id = f"{id}x"

                            bus = row["Bus"]
                            dir = row["Direction"]
                            t = row["timestamps"]

                            asc.write(f"{t: 9.6f} {bus}  {id:<15} {dir:<4} d {dlc:x} {data}\n")

                    elif row["Event Type"] == "Error Frame":
                        asc.write(f"   {row['timestamps']: 9.6f} {row['Bus']} ErrorFrame\n")

                    elif row["Event Type"] == "Remote Frame":
                        dlc = row["DLC"]
                        id = f"{row['ID']:x}"

                        if row["IDE"]:
                            id = f"{id}x"

                        bus = row["Bus"]
                        dir = row["Direction"]
                        t = row["timestamps"]

                        asc.write(f"   {t: 9.6f} {bus}  {id:<15} {dir:<4} r {dlc:x}\n")

                elif row["type"] == "FLEXRAY":
                    if row["Event Type"] == "FlexRay Frame":
                        frame_flags = f'{row["FrameFlags"]:x}'
                        controller_flags = f'{row["ControllerFlags"]:x}'
                        data = row["Data Bytes"]
                        header_crc = f'{row["Header CRC"]:x}'
                        data_length = f'{row["Data Length"]:x}'
                        payload_length = f'{row["Payload Length"]:x}'
                        bus = f'{row["Bus"] + 1:x}'
                        slot = f'{row["ID"]:x}'
                        cycle = f'{row["Cycle"]:x}'
                        dir = row["Direction"]
                        t = row["timestamps"]

                        asc.write(
                            f"   {t: 9.6f} Fr RMSG  0 0 1 {bus} {slot} {cycle} {dir} 0 {frame_flags} 5  {controller_flags}  {header_crc} x {payload_length} {data_length} {data} 0  0  0\n"
                        )

                    elif row["Event Type"] == "FlexRay NullFrame":
                        frame_flags = f'{row["FrameFlags"]:x}'
                        controller_flags = f'{row["ControllerFlags"]:x}'
                        header_crc = f'{row["Header CRC"]:x}'
                        payload_length = f'{row["Payload Length"]:x}'
                        bus = f'{row["Bus"] + 1:x}'
                        slot = f'{row["ID"]:x}'
                        cycle = f'{row["Cycle"]:x}'
                        dir = row["Direction"]
                        t = row["timestamps"]

                        asc.write(
                            f"   {t: 9.6f} Fr RMSG  0 0 1 {bus} {slot} {cycle} {dir} 0 {frame_flags} 5  {controller_flags}  {header_crc} x {payload_length} 0 0  0  0\n"
                        )


if __name__ == "__main__":
    pass<|MERGE_RESOLUTION|>--- conflicted
+++ resolved
@@ -4036,15 +4036,11 @@
                     if ignore_value2text_conversions:
                         for signal in signals:
                             conversion = signal.conversion
-<<<<<<< HEAD
-                            if conversion:
-                                samples = conversion.convert(signal.samples)
-                                if samples.dtype.kind not in "US":
-                                    signal.samples = samples
-=======
-                            if conversion and conversion.conversion_type < text_conversion:
+                            if (
+                                conversion
+                                and conversion.conversion_type < text_conversion
+                            ):
                                 signal.samples = conversion.convert(signal.samples)
->>>>>>> 7403bff7
 
                     else:
                         for signal in signals:
