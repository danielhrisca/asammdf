--- conflicted
+++ resolved
@@ -255,13 +255,8 @@
     invalidation_bits: NDArray[np.bool] | None
 
 
-<<<<<<< HEAD
-def merge_cantp(payload, ts):
+def merge_cantp(payload: NDArray[Any], ts: NDArray[Any]) -> tuple[NDArray[Any], NDArray[Any]]:
     """Merge sequences of ISO-TP coded CAN payloads, enabling > 8 byte frames."""
-=======
-def merge_cantp(payload: NDArray[Any], ts: NDArray[Any]) -> tuple[NDArray[Any], NDArray[Any]]:
-    """Merge sequences of ISO-TP coded CAN payloads, enabling > 8 byte frames"""
->>>>>>> 9a4e9fd0
     INITIAL = 0x10
     CONSECUTIVE = 0x20
     merged = []
@@ -295,13 +290,8 @@
     ignore_value2text_conversion: bool = True,
     is_j1939: bool = False,
     is_extended: bool = False,
-<<<<<<< HEAD
-) -> dict[tuple[Any, ...], dict[str, ExtractedSignal]]:
+) -> dict[tuple[int | None, int | None, bool, int | None, str | None, int, int], dict[str, ExtractedSignal]]:
     """Extract multiplexed CAN signals from the raw payload.
-=======
-) -> dict[tuple[int | None, int | None, bool, int | None, str | None, int, int], dict[str, ExtractedSignal]]:
-    """extract multiplexed CAN signals from the raw payload
->>>>>>> 9a4e9fd0
 
     Parameters
     ----------
