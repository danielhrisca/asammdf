--- conflicted
+++ resolved
@@ -290,12 +290,7 @@
                     "brush": self._pen,
                 }
             ]
-<<<<<<< HEAD
-            for angle, xpos, ypos in zip(angles.tolist(), x.samples[1:].tolist(), y.samples[1:].tolist()):
-=======
             for angle, xpos, ypos in zip(angles.tolist(), x.samples[1:].tolist(), y.samples[1:].tolist(), strict=False):
-
->>>>>>> e58d8a36
                 transform.reset()
                 angle_rot = transform.rotate(angle)
                 my_rotated_symbol = angle_rot.map(ARROW)
