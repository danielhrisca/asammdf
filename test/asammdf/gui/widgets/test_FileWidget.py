#!/usr/bin/env python
import pathlib
import shutil
import sys
from test.asammdf.gui import QtCore, QtTest, QtWidgets
from test.asammdf.gui.test_base import DragAndDrop, TestBase
import time
import unittest
from unittest import mock

from PySide6 import QtCore, QtWidgets

from asammdf.gui.dialogs.channel_group_info import ChannelGroupInfoDialog
from asammdf.gui.dialogs.channel_info import ChannelInfoDialog
from asammdf.gui.widgets.file import FileWidget


class TestFileWidget(TestBase):
    # Note: If it's possible and make sense use self.subTests
    # to avoid initialize widgets multiple times and consume time.
    def setUp(self):
        super().setUp()
        self.widget = None

    def tearDown(self):
        if self.widget:
            self.widget.close()
            self.widget.destroy()
            self.widget.deleteLater()
        self.mc_ErrorDialog.reset_mock()
        super().tearDown()

    def test_Tab_Channels_PushButton_LoadOfflineWindows_DSP(self):
        """
        Events:
            - Open 'FileWidget' with valid measurement.
            - Press PushButton: "Load offline windows"
                - Simulate that valid file was selected
        Expected:
            - Evaluate that Plot Window is added in "mdi_area"
        """
        # Setup
        measurement_file = str(pathlib.Path(self.resource, "ASAP2_Demo_V171.mf4"))
        valid_dsp = str(pathlib.Path(self.resource, "valid.dsp"))
        # Event
        self.widget = FileWidget(
            measurement_file,
            True,  # with_dots
            True,  # subplots
            True,  # subplots_link
            False,  # ignore_value2text_conversions
            False,  # display_cg_name
            "line",  # line_interconnect
            1,  # password
            None,  # hide_missing_channels
            None,  # hide_disabled_channels
        )
        self.widget.showNormal()

        with mock.patch(
            "asammdf.gui.widgets.file.QtWidgets.QFileDialog.getOpenFileName"
        ) as mo_getOpenFileName:
            mo_getOpenFileName.return_value = valid_dsp, None
            QtTest.QTest.mouseClick(
                self.widget.load_channel_list_btn, QtCore.Qt.MouseButton.LeftButton
            )
            # Evaluate
            self.assertEqual(len(self.widget.mdi_area.subWindowList()), 1)
            widget_types = sorted(
                map(
                    lambda w: w.widget().__class__.__name__,
                    self.widget.mdi_area.subWindowList(),
                )
            )
            self.assertIn("Plot", widget_types)

    @unittest.skipIf(
        sys.platform in ("darwin", "linux"),
        "Test is failing due to Segmentation Fault on Linux platform.",
    )
    @mock.patch("asammdf.gui.widgets.file.ErrorDialog")
    def test_Tab_Channels_PushButton_LoadOfflineWindows_DSPF(self, mc_file_ErrorDialog):
        """
        Events:
            - Open 'FileWidget' with valid measurement.
            - Case 0:
                - Press PushButton: "Load offline windows"
                    - Simulate that no file was selected
            - Case 1:
                - Press PushButton: "Load offline windows"
                    - Simulate that file with non-supported extension was selected
            - Case 2:
                - Press PushButton: "Load offline windows"
                    - Simulate that invalid "dspf" file was selected: json decode error
            - Case 3:
                - Press PushButton: "Load offline windows"
                    - Simulate that invalid "dspf" file was selected: Plot Section Key Error
            - Case 4:
                - Press PushButton: "Load offline windows"
                    - Simulate that invalid "dspf" file was selected: Numeric Section Key Error
            - Case 5:
                - Press PushButton: "Load offline windows"
                    - Simulate that invalid "dspf" file was selected: Tabular Section Key Error
            - Case 6:
                - Press PushButton: "Load offline windows"
                    - Simulate that valid "dspf" file was selected
        Expected:
            - Case 0: No dpsf file was selected
                - Evaluate that method "load_window" is not called
            - Case 1: File with non-supported extension was selected
                - Evaluate that method "load_window" is not called
            - Case 2: Json Decode Error
                - Evaluate that method "load_window" is not called
                - Evaluate that "ErrorDialog" widget is called
            - Case 3: Plot Section Key Error
                - Evaluate that there is no Plot window in "mdi_area"
                - Evaluate that "ErrorDialog" widget is called
            - Case 4: Numeric Section Key Error
                - Evaluate that there is no Numeric window in "mdi_area"
                - Evaluate that "ErrorDialog" widget is called
            - Case 5: Tabular Section Key Error
                - Evaluate that there is no Tabuler window in "mdi_area"
                - Evaluate that "ErrorDialog" widget is called
            - Case 6:
                - Evaluate that there 3 sub-windows in "mdi_area" when measurement file is loaded
                    - Numeric, Plot, Tabular
        """
        # Setup
        measurement_file = str(pathlib.Path(self.resource, "ASAP2_Demo_V171.mf4"))
        valid_dspf = str(pathlib.Path(self.resource, "valid.dspf"))
        invalid_json_decode_error_dspf = str(
            pathlib.Path(self.resource, "invalid_JsonDecodeError.dspf")
        )
        invalid_numeric_section_key_error_dspf = str(
            pathlib.Path(self.resource, "invalid_NumericSectionKeyError.dspf")
        )
        invalid_plot_section_key_error_dspf = str(
            pathlib.Path(self.resource, "invalid_PlotSectionKeyError.dspf")
        )
        invalid_tabular_section_key_error_dspf = str(
            pathlib.Path(self.resource, "invalid_TabularSectionKeyError.dspf")
        )

        # Event
        self.widget = FileWidget(
            measurement_file,
            True,  # with_dots
            True,  # subplots
            True,  # subplots_link
            False,  # ignore_value2text_conversions
            False,  # display_cg_name
            "line",  # line_interconnect
            1,  # password
            None,  # hide_missing_channels
            None,  # hide_disabled_channels
        )
        # Case 0
        with self.subTest("test_PushButton_LoadOfflineWindows_DSPF_0"):
            with mock.patch.object(
                self.widget, "load_window", wraps=self.widget.load_window
            ) as mo_load_window, mock.patch(
                "asammdf.gui.widgets.file.QtWidgets.QFileDialog.getOpenFileName"
            ) as mo_getOpenFileName:
                mo_getOpenFileName.return_value = None, None
                QtTest.QTest.mouseClick(
                    self.widget.load_channel_list_btn, QtCore.Qt.MouseButton.LeftButton
                )
                # Evaluate
                mo_load_window.assert_not_called()
                self.assertEqual(len(self.widget.mdi_area.subWindowList()), 0)

        # Case 1
        with self.subTest("test_PushButton_LoadOfflineWindows_DSPF_1"):
            with mock.patch.object(
                self.widget, "load_window", wraps=self.widget.load_window
            ) as mo_load_window, mock.patch(
                "asammdf.gui.widgets.file.QtWidgets.QFileDialog.getOpenFileName"
            ) as mo_getOpenFileName:
                mo_getOpenFileName.return_value = valid_dspf[:-2], None
                QtTest.QTest.mouseClick(
                    self.widget.load_channel_list_btn, QtCore.Qt.MouseButton.LeftButton
                )
                # Evaluate
                mo_load_window.assert_not_called()
                self.assertEqual(len(self.widget.mdi_area.subWindowList()), 0)

        # Case 2
        with self.subTest("test_PushButton_LoadOfflineWindows_DSPF_2"):
            with mock.patch.object(
                self.widget, "load_window", wraps=self.widget.load_window
            ) as mo_load_window, mock.patch(
                "asammdf.gui.widgets.file.QtWidgets.QFileDialog.getOpenFileName"
            ) as mo_getOpenFileName:
                mo_getOpenFileName.return_value = invalid_json_decode_error_dspf, None
                QtTest.QTest.mouseClick(
                    self.widget.load_channel_list_btn, QtCore.Qt.MouseButton.LeftButton
                )
                # Evaluate
                mo_load_window.assert_not_called()
                self.assertEqual(len(self.widget.mdi_area.subWindowList()), 0)
                self.mc_ErrorDialog.assert_called()
                self.mc_ErrorDialog.reset_mock()

        # Case 3
        with self.subTest("test_PushButton_LoadOfflineWindows_DSPF_3"):
            with mock.patch(
                "asammdf.gui.widgets.file.ErrorDialog"
            ) as mc_ErrorDialog, mock.patch(
                "asammdf.gui.widgets.file.QtWidgets.QFileDialog.getOpenFileName"
            ) as mo_getOpenFileName:
                mo_getOpenFileName.return_value = (
                    invalid_plot_section_key_error_dspf,
                    None,
                )
                QtTest.QTest.mouseClick(
                    self.widget.load_channel_list_btn, QtCore.Qt.MouseButton.LeftButton
                )
                # Evaluate
                self.assertEqual(len(self.widget.mdi_area.subWindowList()), 2)
                mc_ErrorDialog.assert_called()
                mc_ErrorDialog.reset_mock()
                widget_types = sorted(
                    map(
                        lambda w: w.widget().__class__.__name__,
                        self.widget.mdi_area.subWindowList(),
                    )
                )
                self.assertNotIn("Plot", widget_types)

        # Case 4
        with self.subTest("test_PushButton_LoadOfflineWindows_DSPF_4"):
            with mock.patch(
                "asammdf.gui.widgets.file.ErrorDialog"
            ) as mc_ErrorDialog, mock.patch(
                "asammdf.gui.widgets.file.QtWidgets.QFileDialog.getOpenFileName"
            ) as mo_getOpenFileName:
                mo_getOpenFileName.return_value = (
                    invalid_numeric_section_key_error_dspf,
                    None,
                )
                QtTest.QTest.mouseClick(
                    self.widget.load_channel_list_btn, QtCore.Qt.MouseButton.LeftButton
                )
                # Evaluate
                self.assertEqual(len(self.widget.mdi_area.subWindowList()), 2)
                mc_ErrorDialog.assert_called()
                mc_ErrorDialog.reset_mock()
                widget_types = sorted(
                    map(
                        lambda w: w.widget().__class__.__name__,
                        self.widget.mdi_area.subWindowList(),
                    )
                )
                self.assertNotIn("Numeric", widget_types)

        # Case 5
        with self.subTest("test_PushButton_LoadOfflineWindows_DSPF_5"):
            with mock.patch(
                "asammdf.gui.widgets.file.ErrorDialog"
            ) as mc_ErrorDialog, mock.patch(
                "asammdf.gui.widgets.file.QtWidgets.QFileDialog.getOpenFileName"
            ) as mo_getOpenFileName:
                mo_getOpenFileName.return_value = (
                    invalid_tabular_section_key_error_dspf,
                    None,
                )
                QtTest.QTest.mouseClick(
                    self.widget.load_channel_list_btn, QtCore.Qt.MouseButton.LeftButton
                )
                # Evaluate
                self.assertEqual(len(self.widget.mdi_area.subWindowList()), 2)
                mc_ErrorDialog.assert_called()
                mc_ErrorDialog.reset_mock()
                widget_types = sorted(
                    map(
                        lambda w: w.widget().__class__.__name__,
                        self.widget.mdi_area.subWindowList(),
                    )
                )
                self.assertNotIn("Tabular", widget_types)

        # Case 6
        with self.subTest("test_PushButton_LoadOfflineWindows_DSPF_6"):
            with mock.patch.object(
                self.widget, "load_window", wraps=self.widget.load_window
            ) as mo_load_window, mock.patch(
                "asammdf.gui.widgets.file.QtWidgets.QFileDialog.getOpenFileName"
            ) as mo_getOpenFileName:
                mo_getOpenFileName.return_value = valid_dspf, None
                QtTest.QTest.mouseClick(
                    self.widget.load_channel_list_btn, QtCore.Qt.MouseButton.LeftButton
                )
                # Evaluate
                mo_load_window.assert_called()
                self.assertEqual(len(self.widget.mdi_area.subWindowList()), 3)
                widget_types = sorted(
                    map(
                        lambda w: w.widget().__class__.__name__,
                        self.widget.mdi_area.subWindowList(),
                    )
                )
                self.assertListEqual(["Numeric", "Plot", "Tabular"], widget_types)

        mc_file_ErrorDialog.assert_not_called()

    def test_Tab_Channels_PushButton_LoadOfflineWindows_LAB(self):
        """
        Events:
            - Open 'FileWidget' with valid measurement.
            - Ensure that Channels View is set to "Internal file structure"
            - Case 0:
                - Press PushButton: "Load offline windows"
                    - Simulate that "lab" file with empty section was selected
            - Case 1:
                - Press PushButton: "Load offline windows"
                    - Simulate that "lab" with no sections was provided
            - Case 2:
                - Press PushButton: "Load offline windows"
                    - Simulate that valid "lab" file was selected
        Expected:
            - Case 0 & 1:
                - Evaluate that no channel is checked
            - Case 2:
                - Evaluate that 7 channels are checked
        """
        # Setup
        valid_lab = str(pathlib.Path(self.resource, "valid.lab"))
        invalid_missing_section_lab = str(
            pathlib.Path(self.resource, "invalid_MissingSection.lab")
        )
        invalid_empty_section_lab = str(
            pathlib.Path(self.resource, "invalid_EmptySection.lab")
        )
        measurement_file = str(pathlib.Path(self.resource, "ASAP2_Demo_V171.mf4"))

        # Event
        self.widget = FileWidget(
            measurement_file,
            True,  # with_dots
            True,  # subplots
            True,  # subplots_link
            False,  # ignore_value2text_conversions
            False,  # display_cg_name
            "line",  # line_interconnect
            1,  # password
            None,  # hide_missing_channels
            None,  # hide_disabled_channels
        )
        self.widget.showNormal()
        # Switch ComboBox to "Internal file structure"
        self.widget.channel_view.setCurrentText("Internal file structure")
        # Case 0:
        with self.subTest("test_PushButton_LoadOfflineWindows_LAB_0"):
            with mock.patch(
                "asammdf.gui.widgets.file.QtWidgets.QFileDialog.getOpenFileName"
            ) as mo_getOpenFileName:
                mo_getOpenFileName.return_value = invalid_empty_section_lab, None
                QtTest.QTest.mouseClick(
                    self.widget.load_channel_list_btn, QtCore.Qt.MouseButton.LeftButton
                )
                # Evaluate
                self.assertEqual(len(self.widget.mdi_area.subWindowList()), 0)

                checked_items = []
                iterator = QtWidgets.QTreeWidgetItemIterator(self.widget.channels_tree)
                while iterator.value():
                    item = iterator.value()
                    if item.parent() is None:
                        iterator += 1
                        continue
                    if item.checkState(0) == QtCore.Qt.Checked:
                        checked_items.append(item.text(0))
                    iterator += 1
                self.assertEqual(0, len(checked_items))
                self.assertNotRegex(
                    str(self.mc_ErrorDialog.mock_calls),
                    r"local variable .* referenced before assignment",
                )

        # Case 1:
        with self.subTest("test_PushButton_LoadOfflineWindows_LAB_1"):
            with mock.patch(
                "asammdf.gui.widgets.file.QtWidgets.QFileDialog.getOpenFileName"
            ) as mo_getOpenFileName:
                mo_getOpenFileName.return_value = invalid_missing_section_lab, None
                QtTest.QTest.mouseClick(
                    self.widget.load_channel_list_btn, QtCore.Qt.MouseButton.LeftButton
                )
                # Evaluate
                self.assertEqual(len(self.widget.mdi_area.subWindowList()), 0)

                checked_items = []
                iterator = QtWidgets.QTreeWidgetItemIterator(self.widget.channels_tree)
                while iterator.value():
                    item = iterator.value()
                    if item.parent() is None:
                        iterator += 1
                        continue
                    if item.checkState(0) == QtCore.Qt.Checked:
                        checked_items.append(item.text(0))
                    iterator += 1
                self.assertEqual(0, len(checked_items))
                self.assertNotRegex(
                    str(self.mc_ErrorDialog.mock_calls),
                    r"local variable .* referenced before assignment",
                )

        # Case 2:
        with self.subTest("test_PushButton_LoadOfflineWindows_LAB_2"):
            with mock.patch(
                "asammdf.gui.widgets.file.QtWidgets.QFileDialog.getOpenFileName"
            ) as mo_getOpenFileName, mock.patch(
                "asammdf.gui.widgets.file.QtWidgets.QInputDialog.getItem"
            ) as mo_getItem:
                mo_getOpenFileName.return_value = valid_lab, None
                mo_getItem.return_value = "lab", True
                QtTest.QTest.mouseClick(
                    self.widget.load_channel_list_btn, QtCore.Qt.MouseButton.LeftButton
                )
                # Evaluate
                self.assertEqual(len(self.widget.mdi_area.subWindowList()), 0)

                checked_items = []
                iterator = QtWidgets.QTreeWidgetItemIterator(self.widget.channels_tree)
                while iterator.value():
                    item = iterator.value()
                    if item.parent() is None:
                        iterator += 1
                        continue
                    if item.checkState(0) == QtCore.Qt.Checked:
                        checked_items.append(item.text(0))
                    iterator += 1
                self.assertEqual(7, len(checked_items))
                self.assertSetEqual(
                    {
                        "ASAM.M.SCALAR.FLOAT64.IDENTICAL",
                        "ASAM.M.SCALAR.UBYTE.FORM_X_PLUS_4",
                        "ASAM_[1].M.MATRIX_DIM_16.UBYTE.IDENTICAL",
                        "ASAM_[11].M.MATRIX_DIM_16.UBYTE.IDENTICAL",
                        "ASAM_[15].M.MATRIX_DIM_16.UBYTE.IDENTICAL",
                        "time",
                    },
                    set(checked_items),
                )

    def test_Tab_Channels_PushButton_SaveOfflineWindows(self):
        """

        Events:
            - Open 'FileWidget' with valid measurement.
            - Ensure that Channels View is set to "Internal file structure"
            - Press PushButton: "Load offline windows"
                - Simulate that valid "dspf" file was selected
            - Close all Numeric and Tabular windows
            - Add new Plot window
                - Drag and drop signal from channels tree to Plot
            - Press PushButton: "Save offline windows"
            - Close all windows.
            - Press PushButton: "Load offline windows"
                - Simulate that saved valid "dspf" file was selected
        Evaluate:
            - Evaluate that new dspf file was saved.
            - Evaluate that two Plot Windows are loaded.
        """
        # Setup
        valid_dspf = str(pathlib.Path(self.resource, "valid.dspf"))
        saved_dspf = pathlib.Path(self.test_workspace, f"{self.id()}.dspf")
        measurement_file = str(pathlib.Path(self.resource, "ASAP2_Demo_V171.mf4"))

        # Event
        self.widget = FileWidget(
            measurement_file,
            True,  # with_dots
            True,  # subplots
            True,  # subplots_link
            False,  # ignore_value2text_conversions
            False,  # display_cg_name
            "line",  # line_interconnect
            1,  # password
            None,  # hide_missing_channels
            None,  # hide_disabled_channels
        )
        self.widget.showNormal()
        self.widget.activateWindow()
        # Switch ComboBox to "Internal file structure"
        self.widget.channel_view.setCurrentText("Internal file structure")

        with mock.patch.object(
            self.widget, "load_window", wraps=self.widget.load_window
        ) as mo_load_window, mock.patch(
            "asammdf.gui.widgets.file.QtWidgets.QFileDialog.getOpenFileName"
        ) as mo_getOpenFileName:
            mo_getOpenFileName.return_value = valid_dspf, None
            QtTest.QTest.mouseClick(
                self.widget.load_channel_list_btn, QtCore.Qt.MouseButton.LeftButton
            )
            # Pre-Evaluate
            mo_load_window.assert_called()
            self.assertEqual(len(self.widget.mdi_area.subWindowList()), 3)
            for window in self.widget.mdi_area.subWindowList():
                if window.widget().__class__.__name__ in ("Numeric", "Tabular"):
                    window.close()

        # Drag Part
        channels_tree = self.widget.channels_tree
        mdi_area = self.widget.mdi_area

        iterator = QtWidgets.QTreeWidgetItemIterator(channels_tree)
        while iterator.value():
            item = iterator.value()
            # Expand Parent: Channel group 2 (Engine_1)
            if item.parent() is None and item.text(0) == "Channel group 2 (Engine_1)":
                item.setExpanded(True)
                iterator += 1
                continue
            # Select item: ASAM.M.SCALAR.UBYTE.VTAB_RANGE_NO_DEFAULT_VALUE
            if item.text(0) == "ASAM.M.SCALAR.UBYTE.VTAB_RANGE_NO_DEFAULT_VALUE":
                item.setSelected(True)

                item_rect = channels_tree.visualItemRect(item)
                drag_position = item_rect.center()
                drop_position = mdi_area.viewport().rect().center() - QtCore.QPoint(
                    200, 200
                )

                with mock.patch(
                    "asammdf.gui.widgets.mdi_area.WindowSelectionDialog"
                ) as mc_WindowSelectionDialog:
                    # Setup
                    mc_WindowSelectionDialog.return_value.result.return_value = True
                    mc_WindowSelectionDialog.return_value.disable_new_channels.return_value = (
                        False
                    )
                    mc_WindowSelectionDialog.return_value.selected_type.return_value = (
                        "Plot"
                    )

                    DragAndDrop(
                        source_widget=channels_tree,
                        destination_widget=mdi_area,
                        source_pos=drag_position,
                        destination_pos=drop_position,
                    )
                break
            iterator += 1

        # Press PushButton: "Save offline windows"
        with mock.patch(
            "asammdf.gui.widgets.file.QtWidgets.QFileDialog.getSaveFileName"
        ) as mo_getSaveFileName:
            mo_getSaveFileName.return_value = str(saved_dspf), None
            QtTest.QTest.mouseClick(
                self.widget.save_channel_list_btn, QtCore.Qt.MouseButton.LeftButton
            )
        # Evaluate
        self.assertTrue(saved_dspf.exists())

        # Event
        with mock.patch.object(
            self.widget, "load_window", wraps=self.widget.load_window
        ) as mo_load_window, mock.patch(
            "asammdf.gui.widgets.file.QtWidgets.QFileDialog.getOpenFileName"
        ) as mo_getOpenFileName:
            mo_getOpenFileName.return_value = saved_dspf, None
            QtTest.QTest.mouseClick(
                self.widget.load_channel_list_btn, QtCore.Qt.MouseButton.LeftButton
            )
            # Pre-Evaluate
            mo_load_window.assert_called()
            self.assertEqual(len(self.widget.mdi_area.subWindowList()), 2)
            widget_types = set(
                map(
                    lambda w: w.widget().__class__.__name__,
                    self.widget.mdi_area.subWindowList(),
                )
            )
            self.assertSetEqual({"Plot"}, widget_types)

    def test_Tab_Channels_PushButton_SelectAll(self):
        """
        Events:
            - Open 'FileWidget' with valid measurement.
            - Switch ComboBox to "Natural sort"
            - Press PushButton: "Select all the channels"
            - Clear selection
            - Switch ComboBox to "Internal file structure"
            - Press PushButton: "Select all the channels"
            - Switch ComboBox to "Selected channels only"
        Evaluate:
            - Evaluate that all channels from "channels_tree" are checked.
        """
        measurement_file = str(pathlib.Path(self.resource, "ASAP2_Demo_V171.mf4"))

        # Event
        self.widget = FileWidget(
            measurement_file,
            True,  # with_dots
            True,  # subplots
            True,  # subplots_link
            False,  # ignore_value2text_conversions
            False,  # display_cg_name
            "line",  # line_interconnect
            1,  # password
            None,  # hide_missing_channels
            None,  # hide_disabled_channels
        )
        self.widget.showNormal()

        # Switch ComboBox to "Natural sort"
        self.widget.channel_view.setCurrentText("Natural Sort")
        # Press PushButton: "Select all the channels"
        QtTest.QTest.mouseClick(
            self.widget.select_all_btn, QtCore.Qt.MouseButton.LeftButton
        )

        # Evaluate
        iterator = QtWidgets.QTreeWidgetItemIterator(self.widget.channels_tree)
        while iterator.value():
            item = iterator.value()
            self.assertTrue(item.checkState(0))
            iterator += 1

        # Clear all
        iterator = QtWidgets.QTreeWidgetItemIterator(self.widget.channels_tree)
        while iterator.value():
            item = iterator.value()
            item.setCheckState(0, QtCore.Qt.Unchecked)
            self.assertFalse(item.checkState(0))
            iterator += 1

        # Switch ComboBox to "Internal file structure"
        self.widget.channel_view.setCurrentText("Internal file structure")
        # Press PushButton: "Select all the channels"
        QtTest.QTest.mouseClick(
            self.widget.select_all_btn, QtCore.Qt.MouseButton.LeftButton
        )

        # Evaluate
        iterator = QtWidgets.QTreeWidgetItemIterator(self.widget.channels_tree)
        while iterator.value():
            item = iterator.value()
            self.assertTrue(item.checkState(0))
            iterator += 1

        # Switch ComboBox to "Selected channels only"
        self.widget.channel_view.setCurrentText("Selected channels only")

        # Evaluate
        iterator = QtWidgets.QTreeWidgetItemIterator(self.widget.channels_tree)
        while iterator.value():
            item = iterator.value()
            self.assertTrue(item.checkState(0))
            iterator += 1

    def test_Tab_Channels_PushButton_ClearAll(self):
        """
        Events:
            - Open 'FileWidget' with valid measurement.
            - Switch ComboBox to "Natural sort"
            - Select all channels
            - Press PushButton: "Clear all selected channels"
            - Switch ComboBox to "Internal file structure"
            - Select all channels
            - Press PushButton: "Clear all selected channels"
            - Switch ComboBox to "Selected channels only"
        Evaluate:
            - Evaluate that all channels from "channels_tree" are unchecked.
        """
        measurement_file = str(pathlib.Path(self.resource, "ASAP2_Demo_V171.mf4"))

        # Event
        self.widget = FileWidget(
            measurement_file,
            True,  # with_dots
            True,  # subplots
            True,  # subplots_link
            False,  # ignore_value2text_conversions
            False,  # display_cg_name
            "line",  # line_interconnect
            1,  # password
            None,  # hide_missing_channels
            None,  # hide_disabled_channels
        )
        self.widget.showNormal()

        # Switch ComboBox to "Natural sort"
        self.widget.channel_view.setCurrentText("Natural Sort")
        # Select all
        iterator = QtWidgets.QTreeWidgetItemIterator(self.widget.channels_tree)
        while iterator.value():
            item = iterator.value()
            item.setCheckState(0, QtCore.Qt.Checked)
            self.assertTrue(item.checkState(0))
            iterator += 1
        # Press PushButton: "Clear all selected channels"
        QtTest.QTest.mouseClick(
            self.widget.clear_channels_btn, QtCore.Qt.MouseButton.LeftButton
        )

        # Evaluate
        iterator = QtWidgets.QTreeWidgetItemIterator(self.widget.channels_tree)
        while iterator.value():
            item = iterator.value()
            self.assertFalse(item.checkState(0))
            iterator += 1

        # Switch ComboBox to "Internal file structure"
        self.widget.channel_view.setCurrentText("Internal file structure")
        while iterator.value():
            item = iterator.value()
            item.setCheckState(0, QtCore.Qt.Checked)
            self.assertTrue(item.checkState(0))
            iterator += 1
        # Press PushButton: "Clear all selected channels"
        QtTest.QTest.mouseClick(
            self.widget.clear_channels_btn, QtCore.Qt.MouseButton.LeftButton
        )

        # Evaluate
        iterator = QtWidgets.QTreeWidgetItemIterator(self.widget.channels_tree)
        while iterator.value():
            item = iterator.value()
            self.assertFalse(item.checkState(0))
            iterator += 1

        # Switch ComboBox to "Selected channels only"
        self.widget.channel_view.setCurrentText("Selected channels only")

        # Evaluate
        iterator = QtWidgets.QTreeWidgetItemIterator(self.widget.channels_tree)
        while iterator.value():
            item = iterator.value()
            self.assertFalse(item.checkState(0))
            iterator += 1

    def test_Tab_Channels_PushButton_Search(self):
        """
        Events:
            - Open 'FileWidget' with valid measurement.
            - Case 0:
                - Press PushButton: "Search and select channels"
                    - Simulate that "AdvancedSearch" was closed/cancelled (no signal was selected)
            - Case 1:
                - Press PushButton: "Search and select channels"
                    - Simulate that 2 channels were selected and PushButton "Check channels" was pressed.
            - Case 2:
                - Clear 'channel_tree' selection
                - Press PushButton: "Search and select channels"
                    - Simulate that 2 channels were selected and PushButton "Add Window" was pressed.
        Evaluate:
            - Case 0:
                - Evaluate that no channel is selected in "channel_tree"
            - Case 1:
                - Evaluate that 2 channels are selected in "channel_tree"
            - Case 2:
                - Evaluate that 2 channels are selected in "channel_tree"
                - Plot Window is added.
        """
        # Setup
        measurement_file = str(pathlib.Path(self.resource, "ASAP2_Demo_V171.mf4"))
        # Event
        self.widget = FileWidget(
            measurement_file,
            True,  # with_dots
            True,  # subplots
            True,  # subplots_link
            False,  # ignore_value2text_conversions
            False,  # display_cg_name
            "line",  # line_interconnect
            1,  # password
            None,  # hide_missing_channels
            None,  # hide_disabled_channels
        )
        self.widget.showNormal()
        # Case 0:
        with self.subTest("test_Tab_Channels_PushButton_Search_0"):
            with mock.patch(
                "asammdf.gui.widgets.file.AdvancedSearch"
            ) as mc_AdvancedSearch:
                mc_AdvancedSearch.return_value.result = {}
                mc_AdvancedSearch.return_value.pattern_window = False
                mc_AdvancedSearch.return_value.add_window_request = False

                # - Press PushButton: "Search and select channels"
                QtTest.QTest.mouseClick(
                    self.widget.advanced_search_btn, QtCore.Qt.LeftButton
                )
                # Evaluate
                iterator = QtWidgets.QTreeWidgetItemIterator(self.widget.channels_tree)
                while iterator.value():
                    item = iterator.value()
                    self.assertFalse(item.checkState(0))
                    iterator += 1

        # Case 1:
        with self.subTest("test_Tab_Channels_PushButton_Search_1"):
            with mock.patch(
                "asammdf.gui.widgets.file.AdvancedSearch"
            ) as mc_AdvancedSearch:
                mc_AdvancedSearch.return_value.result = {
                    (4, 3): "ASAM.M.SCALAR.FLOAT64.IDENTICAL",
                    (2, 10): "ASAM.M.SCALAR.FLOAT32.IDENTICAL",
                }
                mc_AdvancedSearch.return_value.pattern_window = False
                mc_AdvancedSearch.return_value.add_window_request = False

                # - Press PushButton: "Search and select channels"
                QtTest.QTest.mouseClick(
                    self.widget.advanced_search_btn, QtCore.Qt.LeftButton
                )
                # Evaluate
                checked_channels = 0
                iterator = QtWidgets.QTreeWidgetItemIterator(self.widget.channels_tree)
                while iterator.value():
                    item = iterator.value()
                    if item.checkState(0) == QtCore.Qt.Checked:
                        checked_channels += 1
                    iterator += 1
                self.assertEqual(2, checked_channels)
                self.assertEqual(len(self.widget.mdi_area.subWindowList()), 0)

        # Case 2:
        with self.subTest("test_Tab_Channels_PushButton_Search_2"):
            # - Clear 'channel_tree' selection
            iterator = QtWidgets.QTreeWidgetItemIterator(self.widget.channels_tree)
            while iterator.value():
                item = iterator.value()
                item.setCheckState(0, QtCore.Qt.Unchecked)
                iterator += 1
            with mock.patch(
                "asammdf.gui.widgets.file.AdvancedSearch"
            ) as mc_AdvancedSearch, mock.patch(
                "asammdf.gui.widgets.file.WindowSelectionDialog"
            ) as mc_WindowSelectionDialog:
                mc_AdvancedSearch.return_value.result = {
                    (4, 3): "ASAM.M.SCALAR.FLOAT64.IDENTICAL",
                    (2, 10): "ASAM.M.SCALAR.FLOAT32.IDENTICAL",
                }
                mc_AdvancedSearch.return_value.pattern_window = False
                mc_AdvancedSearch.return_value.add_window_request = True
                mc_WindowSelectionDialog.return_value.result.return_value = True
                mc_WindowSelectionDialog.return_value.selected_type.return_value = (
                    "New plot window"
                )
                mc_WindowSelectionDialog.return_value.disable_new_channels.return_value = (
                    False
                )

                # - Press PushButton: "Search and select channels"
                QtTest.QTest.mouseClick(
                    self.widget.advanced_search_btn, QtCore.Qt.LeftButton
                )
                # Evaluate
                checked_channels = 0
                iterator = QtWidgets.QTreeWidgetItemIterator(self.widget.channels_tree)
                while iterator.value():
                    item = iterator.value()
                    if item.checkState(0) == QtCore.Qt.Checked:
                        checked_channels += 1
                    iterator += 1
                self.assertEqual(2, checked_channels)
                self.assertEqual(len(self.widget.mdi_area.subWindowList()), 1)
                widget_types = sorted(
                    map(
                        lambda w: w.widget().__class__.__name__,
                        self.widget.mdi_area.subWindowList(),
                    )
                )
                self.assertIn("Plot", widget_types)

    def test_Tab_Channels_PushButton_CreateWindow(self):
        """
        Events:
            - Open 'FileWidget' with valid measurement.
            - Switch ComboBox to "Natural sort"
            - Case 0:
                - Press PushButton "Create Window"
                    - Simulate that "WindowSelectionDialog" is cancelled/closed.
            - Case 1:
                - Press PushButton "Create Window"
                    - Simulate that Window Type is Plot.
            - Case 2:
                - Select one channel
                - Press PushButton "Create Window"
                    - Simulate that Window Type is Numeric.
            - Case 3:
                - Press PushButton "Create Window"
                    - Simulate that Window Type is Tabular.
            - Case 4:
                - Press PushButton "Create Window"
                    - Simulate that Window Type is Plot.
        Evaluate:
            - Evaluate that 4 sub-windows are created.
            - Check if windows contain channel selected.
        """
        # Setup
        measurement_file = str(pathlib.Path(self.resource, "ASAP2_Demo_V171.mf4"))
        # Event
        self.widget = FileWidget(
            measurement_file,
            True,  # with_dots
            True,  # subplots
            True,  # subplots_link
            False,  # ignore_value2text_conversions
            False,  # display_cg_name
            "line",  # line_interconnect
            1,  # password
            None,  # hide_missing_channels
            None,  # hide_disabled_channels
        )
        self.widget.showNormal()
        self.widget.channel_view.setCurrentText("Natural sort")

        # Case 0:
        with self.subTest("test_Tab_Channels_PushButton_CreateWindow_0"):
            with mock.patch(
                "asammdf.gui.widgets.file.WindowSelectionDialog"
            ) as mc_WindowSelectionDialog:
                mc_WindowSelectionDialog.return_value.result.return_value = False
                # - Press PushButton "Create Window"
                QtTest.QTest.mouseClick(
                    self.widget.create_window_btn, QtCore.Qt.LeftButton
                )
            # Evaluate
            self.assertEqual(len(self.widget.mdi_area.subWindowList()), 0)

        # Case 1:
        with self.subTest("test_Tab_Channels_PushButton_CreateWindow_1"):
            with mock.patch(
                "asammdf.gui.widgets.file.WindowSelectionDialog"
            ) as mc_WindowSelectionDialog:
                mc_WindowSelectionDialog.return_value.result.return_value = True
                mc_WindowSelectionDialog.return_value.selected_type.return_value = (
                    "Plot"
                )
                # - Press PushButton "Create Window"
                QtTest.QTest.mouseClick(
                    self.widget.create_window_btn, QtCore.Qt.LeftButton
                )
            # Evaluate
            self.assertEqual(len(self.widget.mdi_area.subWindowList()), 1)
            widget_types = sorted(
                map(
                    lambda w: w.widget().__class__.__name__,
                    self.widget.mdi_area.subWindowList(),
                )
            )
            self.assertIn("Plot", widget_types)

        # Case 2:
        with self.subTest("test_Tab_Channels_PushButton_CreateWindow_2"):
            with mock.patch(
                "asammdf.gui.widgets.file.WindowSelectionDialog"
            ) as mc_WindowSelectionDialog:
                mc_WindowSelectionDialog.return_value.result.return_value = True
                mc_WindowSelectionDialog.return_value.selected_type.return_value = (
                    "Numeric"
                )
                # - Select one channel
                channel = self.widget.channels_tree.topLevelItem(0).text(0)
                self.widget.channels_tree.topLevelItem(0).setCheckState(
                    0, QtCore.Qt.Checked
                )
                # - Press PushButton "Create Window"
                QtTest.QTest.mouseClick(
                    self.widget.create_window_btn, QtCore.Qt.LeftButton
                )
            # Evaluate
            self.assertEqual(len(self.widget.mdi_area.subWindowList()), 2)
            widget_types = sorted(
                map(
                    lambda w: w.widget().__class__.__name__,
                    self.widget.mdi_area.subWindowList(),
                )
            )
            self.assertIn("Numeric", widget_types)
            numeric_data = (
                self.widget.mdi_area.subWindowList()[1].widget().channels.dataView
            )
            numeric_channel = numeric_data.model().data(
                numeric_data.model().index(0, 0)
            )
            self.assertEqual(channel, numeric_channel)

        # Case 3:
        with self.subTest("test_Tab_Channels_PushButton_CreateWindow_3"):
            with mock.patch(
                "asammdf.gui.widgets.file.WindowSelectionDialog"
            ) as mc_WindowSelectionDialog:
                mc_WindowSelectionDialog.return_value.result.return_value = True
                mc_WindowSelectionDialog.return_value.selected_type.return_value = (
                    "Tabular"
                )
                # - Press PushButton "Create Window"
                QtTest.QTest.mouseClick(
                    self.widget.create_window_btn, QtCore.Qt.LeftButton
                )
            # Evaluate
            self.assertEqual(len(self.widget.mdi_area.subWindowList()), 3)
            widget_types = sorted(
                map(
                    lambda w: w.widget().__class__.__name__,
                    self.widget.mdi_area.subWindowList(),
                )
            )
            self.assertIn("Tabular", widget_types)

        # Case 4:
        with self.subTest("test_Tab_Channels_PushButton_CreateWindow_4"):
            with mock.patch(
                "asammdf.gui.widgets.file.WindowSelectionDialog"
            ) as mc_WindowSelectionDialog:
                mc_WindowSelectionDialog.return_value.result.return_value = True
                mc_WindowSelectionDialog.return_value.selected_type.return_value = (
                    "Plot"
                )
                # - Press PushButton "Create Window"
                QtTest.QTest.mouseClick(
                    self.widget.create_window_btn, QtCore.Qt.LeftButton
                )
            # Evaluate
            self.assertEqual(len(self.widget.mdi_area.subWindowList()), 4)
            widget_types = sorted(
                map(
                    lambda w: w.widget().__class__.__name__,
                    self.widget.mdi_area.subWindowList(),
                )
            )
            self.assertIn("Plot", widget_types)
            plot_widget = self.widget.mdi_area.subWindowList()[3].widget()
            plot_channel = plot_widget.channel_selection.topLevelItem(0).text(0)
            self.assertEqual(channel, plot_channel)

    def test_Tab_Channels_DoubleClick_Channel(self):
        """
        Events:
            - Open 'FileWidget' with valid measurement.
            - Ensure that "channel_view" is set to "Internal file structure"
            - Case 0:
                - DoubleClick on Channel Group
            - Case 1:
                - DoubleClick on Channel
        Evaluate:
            - Evaluate that new dialog is visible and display channel meta-data.
        """
        # Setup
        measurement_file = str(pathlib.Path(self.resource, "ASAP2_Demo_V171.mf4"))
        # Event
        self.widget = FileWidget(
            measurement_file,
            True,  # with_dots
            True,  # subplots
            True,  # subplots_link
            False,  # ignore_value2text_conversions
            False,  # display_cg_name
            "line",  # line_interconnect
            1,  # password
            None,  # hide_missing_channels
            None,  # hide_disabled_channels
        )
        self.widget.showNormal()
        self.widget.channel_view.setCurrentText("Internal file structure")

        first_item = self.widget.channels_tree.topLevelItem(0)
        first_item_center = self.widget.channels_tree.visualItemRect(
            first_item
        ).center()
        QtTest.QTest.mouseClick(
            self.widget.channels_tree.viewport(),
            QtCore.Qt.MouseButton.LeftButton,
            QtCore.Qt.KeyboardModifiers(),
            first_item_center,
        )
        # Case 0:
        with mock.patch(
            "asammdf.gui.widgets.file.ChannelGroupInfoDialog",
            wraps=ChannelGroupInfoDialog,
        ) as mc_ChannelGroupInfoDialog:
            QtTest.QTest.mouseDClick(
                self.widget.channels_tree.viewport(),
                QtCore.Qt.MouseButton.LeftButton,
                QtCore.Qt.KeyboardModifiers(),
                first_item_center,
            )
            # Evaluate
            mc_ChannelGroupInfoDialog.assert_called()
            # Identify child: ChannelGroupInfoDialog
            for child in self.widget.children():
                if child.__class__.__name__ == "ChannelGroupInfoDialog":
                    break
            if hasattr(child, "isVisible") and hasattr(child, "close"):
                self.assertTrue(child.isVisible())
                child.close()
                self.assertFalse(child.isVisible())

        # Case 1:
        child_item = first_item.child(0)
        child_item_center = self.widget.channels_tree.visualItemRect(
            child_item
        ).center()
        QtTest.QTest.mouseClick(
            self.widget.channels_tree.viewport(),
            QtCore.Qt.MouseButton.LeftButton,
            QtCore.Qt.KeyboardModifiers(),
            child_item_center,
        )
        with mock.patch(
            "asammdf.gui.widgets.file.ChannelInfoDialog", wraps=ChannelInfoDialog
        ) as mc_ChannelGroupInfoDialog:
            QtTest.QTest.mouseDClick(
                self.widget.channels_tree.viewport(),
                QtCore.Qt.MouseButton.LeftButton,
                QtCore.Qt.KeyboardModifiers(),
                child_item_center,
            )
            # Evaluate
            mc_ChannelGroupInfoDialog.assert_called()
            # Identify child: ChannelInfoDialog
            for child in self.widget.children():
                if child.__class__.__name__ == "ChannelInfoDialog":
                    break
            if hasattr(child, "isVisible") and hasattr(child, "close"):
                self.assertTrue(child.isVisible())
                child.close()
<<<<<<< HEAD
                self.assertFalse(child.isVisible())
=======
                self.assertFalse(child.isVisible())

    def test_Tab_ModifyAndExport_PushButton_ScrambleTexts(self):
        """
        Events:
            - Open 'FileWidget' with valid measurement.
            - Go to Tab: "Modify & Export": Index 1
            - Press PushButton "Scramble texts"
        Evaluate:
            - New file is created
            - No channel from first file is found in 2nd file (scrambled file)
        """
        # Setup
        measurement_file = str(pathlib.Path(self.test_workspace, "ASAP2_Demo_V171.mf4"))
        shutil.copy(
            pathlib.Path(self.resource, "ASAP2_Demo_V171.mf4"), measurement_file
        )
        # Event
        self.widget = FileWidget(
            measurement_file,
            True,  # with_dots
            True,  # subplots
            True,  # subplots_link
            False,  # ignore_value2text_conversions
            False,  # display_cg_name
            "line",  # line_interconnect
            1,  # password
            None,  # hide_missing_channels
            None,  # hide_disabled_channels
        )
        self.widget.showNormal()
        # Go to Tab: "Modify & Export": Index 1
        self.widget.aspects.setCurrentIndex(1)
        # Press PushButton ScrambleTexts
        QtTest.QTest.mouseClick(self.widget.scramble_btn, QtCore.Qt.LeftButton)

        channels = self.widget.channels_db_items

        # Evaluate
        scrambled_filepath = pathlib.Path(
            self.test_workspace, "ASAP2_Demo_V171.scrambled.mf4"
        )
        # Wait for Thread to finish
        time.sleep(0.1)
        # TearDown Current Widget.
        self.widget.close()
        self.widget.destroy()
        self.widget.deleteLater()

        self.widget = FileWidget(
            scrambled_filepath,
            True,  # with_dots
            True,  # subplots
            True,  # subplots_link
            False,  # ignore_value2text_conversions
            False,  # display_cg_name
            "line",  # line_interconnect
            1,  # password
            None,  # hide_missing_channels
            None,  # hide_disabled_channels
        )
        scrambled_channels = self.widget.channels_db_items
        result = filter(lambda c: c in scrambled_channels, channels)
        self.assertFalse(any(result))

    def test_Tab_ModifyAndExport_ExportMDF(self):
        """
        When QThreads are running, event-loops needs to be processed.
        Events:
            - Open 'FileWidget' with valid measurement.
            - Go to Tab: "Modify & Export": Index 1
            - Set "channel_view" to "Natural sort"
            - Select two channels
            - Ensure that output format is MDF
            - Case 0:
                - Press PushButton Apply.
                    - Simulate that no valid path is provided.
            - Case 1:
                - Press PushButton Apply.
                    - Simulate that no valid path is provided.
        Evaluate:
            - Evaluate that file was created.
            - Open File and check that there are only two channels.
        """
        # Setup
        measurement_file = str(pathlib.Path(self.resource, "ASAP2_Demo_V171.mf4"))
        # Event
        self.widget = FileWidget(
            measurement_file,
            True,  # with_dots
            True,  # subplots
            True,  # subplots_link
            False,  # ignore_value2text_conversions
            False,  # display_cg_name
            "line",  # line_interconnect
            1,  # password
            None,  # hide_missing_channels
            None,  # hide_disabled_channels
        )
        self.widget.showNormal()
        # Go to Tab: "Modify & Export": Index 1
        self.widget.aspects.setCurrentIndex(1)
        self.widget.filter_view.setCurrentText("Natural sort")

        count = 2
        selected_channels = []
        iterator = QtWidgets.QTreeWidgetItemIterator(self.widget.filter_tree)
        while iterator.value() and count:
            item = iterator.value()
            item.setCheckState(0, QtCore.Qt.Checked)
            self.assertTrue(item.checkState(0))
            selected_channels.append(item.text(0))
            iterator += 1
            count -= 1
        # Evaluate that channels were added to "selected_filter_channels"
        for index in range(self.widget.selected_filter_channels.count()):
            item = self.widget.selected_filter_channels.item(index)
            self.assertIn(item.text(), selected_channels)

        self.widget.output_format.setCurrentText("MDF")

        # Case 0:
        self.processEvents()
        with self.subTest("test_Tab_ModifyAndExport_ExportMDF_0"):
            with mock.patch(
                "asammdf.gui.widgets.file.QtWidgets.QFileDialog.getSaveFileName"
            ) as mc_getSaveFileName, mock.patch(
                "asammdf.gui.widgets.file.setup_progress"
            ) as mo_setup_progress:
                mc_getSaveFileName.return_value = None, None
                QtTest.QTest.mouseClick(self.widget.apply_btn, QtCore.Qt.LeftButton)
                self.processEvents()
            # Evaluate
            # Progress is not created
            mo_setup_progress.assert_not_called()

        # Case 1:
        self.processEvents()
        with self.subTest("test_Tab_ModifyAndExport_ExportMDF_1"):
            saved_file = pathlib.Path(self.test_workspace, f"{self.id()}.mf4")
            with mock.patch(
                "asammdf.gui.widgets.file.QtWidgets.QFileDialog.getSaveFileName"
            ) as mc_getSaveFileName:
                mc_getSaveFileName.return_value = str(saved_file), None
                QtTest.QTest.mouseClick(self.widget.apply_btn, QtCore.Qt.LeftButton)
                self.processEvents()
        # Wait for thread to finish
        self.processEvents(0.1)

        # Evaluate
        self.assertTrue(saved_file.exists())

        # TearDown Widget
        self.widget.close()
        self.widget.destroy()
        self.widget.deleteLater()
        self.processEvents()

        self.widget = FileWidget(
            saved_file,
            True,  # with_dots
            True,  # subplots
            True,  # subplots_link
            False,  # ignore_value2text_conversions
            False,  # display_cg_name
            "line",  # line_interconnect
            1,  # password
            None,  # hide_missing_channels
            None,  # hide_disabled_channels
        )
        self.widget.showNormal()

        channels = self.widget.channels_db_items
        selected_channels.append("time")
        self.assertListEqual(selected_channels, list(channels))
>>>>>>> b0b59653
<|MERGE_RESOLUTION|>--- conflicted
+++ resolved
@@ -1122,9 +1122,6 @@
             if hasattr(child, "isVisible") and hasattr(child, "close"):
                 self.assertTrue(child.isVisible())
                 child.close()
-<<<<<<< HEAD
-                self.assertFalse(child.isVisible())
-=======
                 self.assertFalse(child.isVisible())
 
     def test_Tab_ModifyAndExport_PushButton_ScrambleTexts(self):
@@ -1299,5 +1296,4 @@
 
         channels = self.widget.channels_db_items
         selected_channels.append("time")
-        self.assertListEqual(selected_channels, list(channels))
->>>>>>> b0b59653
+        self.assertListEqual(selected_channels, list(channels))