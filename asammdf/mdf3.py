--- conflicted
+++ resolved
@@ -68,7 +68,7 @@
     version : int
         mdf version
     channels_db : dict
-        used for fast channel access by name; for each name key the value is a list of (group index, channel index) tuple
+        used for fast channel access by name; for each name key the value is a (group index, channel index) tuple
     masters_db : dict
         used for fast master channel access; for each group index key the value is the master channel index
 
@@ -92,6 +92,8 @@
             self.identification = FileIdentificationBlock(version=version)
             self.version = version
             self.header = HeaderBlock(version=self.version)
+
+            self.byteorder = '<'
 
     def _load_group_data(self, group):
         """ get group's data block bytes"""
@@ -110,15 +112,9 @@
                     # go to the first data block of the current data group
                     dat_addr = group['data_group']['data_block_addr']
 
-<<<<<<< HEAD
-                if group.get('sorted', True):
+                    if group.get('sorted', True):
                     read_size = group['size']
-                    data = DataBlock(file_stream=file_stream, address=dat_addr, size=read_size)['data']
-=======
-                    if group.get('sorted', True):
-                        read_size = group['channel_group']['samples_byte_nr'] * group['channel_group']['cycles_nr']
                         data = DataBlock(file_stream=file_stream, address=dat_addr, size=read_size)['data']
->>>>>>> 68b500d2
 
                     else:
                         read_size = group['size']
@@ -246,6 +242,8 @@
             self.identification = FileIdentificationBlock(file_stream=file_stream)
             self.header = HeaderBlock(file_stream=file_stream)
 
+            self.byteorder = '<' if self.identification['byte_order'] == 0 else '>'
+
             self.version = self.identification['version_str'].decode('latin-1').strip(' \n\t\x00')
 
             self.file_history = TextBlock(address=self.header['comment_addr'], file_stream=file_stream)
@@ -324,6 +322,7 @@
                         else:
                             grp['channel_dependencies'].append(None)
 
+
                         # update channel map
                         ch_map[ch_addr] = (new_ch, grp)
 
@@ -405,7 +404,7 @@
                         grp['size'] = size
                 else:
                     record_id_nr = gp['record_id_nr'] if gp['record_id_nr'] <= 2 else 0
-                    grp['size'] = size = (grp['channel_group']['samples_byte_nr'] + record_id_nr) * grp['channel_group']['cycles_nr']
+                    size = (grp['channel_group']['samples_byte_nr'] + record_id_nr) * grp['channel_group']['cycles_nr']
 
                 if self.load_measured_data:
 
