# -*- coding: utf-8 -*-
""" classes that implement the blocks for MDF version 3 """

from __future__ import print_function, division
import sys
import time

from struct import unpack, pack, unpack_from
from getpass import getuser

from . import v3constants as v3c


PYVERSION = sys.version_info[0]
PYVERSION_MAJOR = sys.version_info[0] * 10 + sys.version_info[1]
SEEK_START = v3c.SEEK_START
SEEK_END = v3c.SEEK_END


__all__ = [
    'Channel',
    'ChannelConversion',
    'ChannelDependency',
    'ChannelExtension',
    'ChannelGroup',
    'DataBlock',
    'DataGroup',
    'FileIdentificationBlock',
    'HeaderBlock',
    'ProgramBlock',
    'SampleReduction',
    'TextBlock',
    'TriggerBlock',
]


class Channel(dict):
    ''' CNBLOCK class derived from *dict*

    The Channel object can be created in two modes:

    * using the *stream* and *address* keyword parameters - when reading
        from file
    * using any of the following presented keys - when creating a new Channel

    The keys have the following meaning:

    * id - Block type identifier, always "CN"
    * block_len - Block size of this block in bytes (entire CNBLOCK)
    * next_ch_addr - Pointer to next channel block (CNBLOCK) of this channel
        group (NIL allowed)
    * conversion_addr - Pointer to the conversion formula (CCBLOCK) of this
        signal (NIL allowed)
    * source_depend_addr - Pointer to the source-depending extensions (CEBLOCK)
        of this signal (NIL allowed)
    * ch_depend_addr - Pointer to the dependency block (CDBLOCK) of this signal
        (NIL allowed)
    * comment_addr - Pointer to the channel comment (TXBLOCK) of this signal
        (NIL allowed)
    * channel_type - Channel type

        * 0 = data channel
        * 1 = time channel for all signals of this group (in each channel group,
            exactly one channel must be defined as time channel).
            The time stamps recording in a time channel are always relative
            to the start time of the measurement defined in HDBLOCK.

    * short_name - Short signal name, i.e. the first 31 characters of the
        ASAM-MCD name of the signal (end of text should be indicated by 0)
    * description - Signal description (end of text should be indicated by 0)
    * start_offset - Start offset in bits to determine the first bit of the
        signal in the data record. The start offset N is divided into two parts:
        a "Byte offset" (= N div 8) and a "Bit offset" (= N mod 8).
        The channel block can define an "additional Byte offset" (see below)
        which must be added to the Byte offset.
    * bit_count - Number of bits used to encode the value of this signal in a
        data record
    * data_type - Signal data type
    * range_flag - Value range valid flag
    * min_raw_value - Minimum signal value that occurred for this signal
        (raw value)
    * max_raw_value - Maximum signal value that occurred for this signal
        (raw value)
    * sampling_rate - Sampling rate for a virtual time channel. Unit [s]
    * long_name_addr - Pointer to TXBLOCK that contains the ASAM-MCD long signal
        name
    * display_name_addr - Pointer to TXBLOCK that contains the signal's display
        name (NIL allowed)
    * aditional_byte_offset - Additional Byte offset of the signal in the data
        record (default value: 0).

    Parameters
    ----------
    stream : file handle
        mdf file handle
    address : int
        block address inside mdf file

    Attributes
    ----------
    name : str
        full channel name
    address : int
        block address inside mdf file
    dependencies : list
        lsit of channel dependencies

    Examples
    --------
    >>> with open('test.mdf', 'rb') as mdf:
    ...     ch1 = Channel(stream=mdf, address=0xBA52)
    >>> ch2 = Channel()
    >>> ch1.name
    'VehicleSpeed'
    >>> ch1['id']
    b'CN'

    '''
    __slots__ = ['name', 'address']

    def __init__(self, **kargs):
        super(Channel, self).__init__()

        self.name = ''

        try:
            stream = kargs['stream']
            self.address = address = kargs['address']
            stream.seek(address, SEEK_START)
            block = stream.read(v3c.CN_BLOCK_SIZE)

            (self['id'],
             self['block_len'],
             self['next_ch_addr'],
             self['conversion_addr'],
             self['source_depend_addr'],
             self['ch_depend_addr'],
             self['comment_addr'],
             self['channel_type'],
             self['short_name'],
             self['description'],
             self['start_offset'],
             self['bit_count'],
             self['data_type'],
             self['range_flag'],
             self['min_raw_value'],
             self['max_raw_value'],
             self['sampling_rate'],
             self['long_name_addr'],
             self['display_name_addr'],
             self['aditional_byte_offset']) = unpack(v3c.FMT_CHANNEL, block)

        except KeyError:

            self.address = 0
            self['id'] = b'CN'
            self['block_len'] = kargs.get('block_len', v3c.CN_BLOCK_SIZE)
            self['next_ch_addr'] = kargs.get('next_ch_addr', 0)
            self['conversion_addr'] = kargs.get('conversion_addr', 0)
            self['source_depend_addr'] = kargs.get('source_depend_addr', 0)
            self['ch_depend_addr'] = kargs.get('ch_depend_addr', 0)
            self['comment_addr'] = kargs.get('comment_addr', 0)
            self['channel_type'] = kargs.get('channel_type', 0)
            self['short_name'] = kargs.get('short_name', (b'\0'*32))
            self['description'] = kargs.get('description', (b'\0'*32))
            self['start_offset'] = kargs.get('start_offset', 0)
            self['bit_count'] = kargs.get('bit_count', 8)
            self['data_type'] = kargs.get('data_type', 0)
            self['range_flag'] = kargs.get('range_flag', 1)
            self['min_raw_value'] = kargs.get('min_raw_value', 0)
            self['max_raw_value'] = kargs.get('max_raw_value', 0)
            self['sampling_rate'] = kargs.get('sampling_rate', 0)
            self['long_name_addr'] = kargs.get('long_name_addr', 0)
            self['display_name_addr'] = kargs.get('display_name_addr', 0)
            self['aditional_byte_offset'] = kargs.get(
                'aditional_byte_offset',
                0,
            )

    def __bytes__(self):
        if PYVERSION_MAJOR >= 36:
            result = pack(v3c.FMT_CHANNEL, *self.values())
        else:
            result = pack(
                v3c.FMT_CHANNEL,
                *[self[key] for key in v3c.KEYS_CHANNEL]
            )
        return result

    def __lt__(self, other):
        self_start = self['start_offset']
        other_start = other['start_offset']
        if self_start < other_start:
            result = 1
        elif self_start == other_start:
            if self['bit_count'] >= other['bit_count']:
                result = 1
            else:
                result = 0
        else:
            result = 0
        return result


class ChannelConversion(dict):
    ''' CCBLOCK class derived from *dict*

    The ChannelConversion object can be created in two modes:

    * using the *stream* and *address* keyword parameters - when reading
        from file
    * using any of the following presented keys - when creating a new
        ChannelConversion

    The first keys are common for all conversion types, and are followed by
    conversion specific keys. The keys have the following meaning:

    * common keys

        * id - Block type identifier, always "CC"
        * block_len - Block size of this block in bytes (entire CCBLOCK)
        * range_flag - Physical value range valid flag:
        * min_phy_value - Minimum physical signal value that occurred for this
            signal
        * max_phy_value - Maximum physical signal value that occurred for this
            signal
        * unit - Physical unit (string should be terminated with 0)
        * conversion_type - Conversion type (formula identifier)
        * ref_param_nr - Size information about additional conversion data

    * specific keys

        * linear conversion

            * b - offset
            * a - factor
            * CANapeHiddenExtra - sometimes CANape appends extra information;
                not compliant with MDF specs

        * ASAM formula conversion

            * formula - ecuation as string

        * polynomial or rational conversion

            * P1 .. P6 - factors

        * exponential or logarithmic conversion

            * P1 .. P7 - factors

        * tabular with or without interpolation (grouped by *n*)

            * raw_{n} - n-th raw integer value (X axis)
            * phys_{n} - n-th physical value (Y axis)

        * text table conversion

            * param_val_{n} - n-th integers value (X axis)
            * text_{n} - n-th text value (Y axis)

        * text range table conversion

            * lower_{n} - n-th lower raw value
            * upper_{n} - n-th upper raw value
            * text_{n} - n-th text value

    Parameters
    ----------
    stream : file handle
        mdf file handle
    address : int
        block address inside mdf file

    Attributes
    ----------
    address : int
        block address inside mdf file

    Examples
    --------
    >>> with open('test.mdf', 'rb') as mdf:
    ...     cc1 = ChannelConversion(stream=mdf, address=0xBA52)
    >>> cc2 = ChannelConversion(conversion_type=0)
    >>> cc1['b'], cc1['a']
    0, 100.0

    '''
    __slots__ = ['address',]
    def __init__(self, **kargs):
        super(ChannelConversion, self).__init__()

        try:
            stream = kargs['stream']
            self.address = address = kargs['address']
            stream.seek(address, SEEK_START)
            block = stream.read(4)
            (self['id'],
             self['block_len']) = unpack('<2sH', block)
            size = self['block_len']
            block = stream.read(size - 4)

            (self['range_flag'],
             self['min_phy_value'],
             self['max_phy_value'],
             self['unit'],
             self['conversion_type'],
             self['ref_param_nr']) = unpack_from(
                v3c.FMT_CONVERSION_COMMON_SHORT,
                block,
            )

            conv_type = self['conversion_type']

            if conv_type == v3c.CONVERSION_TYPE_LINEAR:
                (self['b'],
                 self['a']) = unpack_from(
                    '<2d',
                    block,
                    v3c.CC_COMMON_SHORT_SIZE,
                )
                if not size == v3c.CC_LIN_BLOCK_SIZE:
                    self['CANapeHiddenExtra'] = block[v3c.CC_LIN_BLOCK_SIZE - 4:]

            elif conv_type == v3c.CONVERSION_TYPE_NONE:
                pass

            elif conv_type == v3c.CONVERSION_TYPE_FORMULA:
                self['formula'] = block[v3c.CC_COMMON_SHORT_SIZE:]

            elif conv_type in (
                    v3c.CONVERSION_TYPE_TABI,
                    v3c.CONVERSION_TYPE_TABX):
                nr = self['ref_param_nr']
                values = unpack_from(
                    '<{}d'.format(2*nr),
                    block,
                    v3c.CC_COMMON_SHORT_SIZE,
                )
                for i in range(nr):
                    (self['raw_{}'.format(i)],
                     self['phys_{}'.format(i)]) = values[i*2], values[2*i+1]

            elif conv_type in (
                    v3c.CONVERSION_TYPE_POLY,
                    v3c.CONVERSION_TYPE_RAT):
                (self['P1'],
                 self['P2'],
                 self['P3'],
                 self['P4'],
                 self['P5'],
                 self['P6']) = unpack_from('<6d', block)

            elif conv_type in (
                    v3c.CONVERSION_TYPE_EXPO,
                    v3c.CONVERSION_TYPE_LOGH):
                (self['P1'],
                 self['P2'],
                 self['P3'],
                 self['P4'],
                 self['P5'],
                 self['P6'],
                 self['P7']) = unpack_from(
                    '<7d',
                    block,
                    v3c.CC_COMMON_SHORT_SIZE,
                )

            elif conv_type == v3c.CONVERSION_TYPE_VTAB:
                nr = self['ref_param_nr']

                values = unpack_from(
                    '<' + 'd32s' * nr,
                    block,
                    v3c.CC_COMMON_SHORT_SIZE,
                )

                for i in range(nr):
                    (self['param_val_{}'.format(i)],
                     self['text_{}'.format(i)]) = values[i*2], values[2*i+1]

            elif conv_type == v3c.CONVERSION_TYPE_VTABR:
                nr = self['ref_param_nr']

                values = unpack_from(
                    '<' + '2dI' * nr,
                    block,
                    v3c.CC_COMMON_SHORT_SIZE,
                )
                for i in range(nr):
                    (self['lower_{}'.format(i)],
                     self['upper_{}'.format(i)],
                     self['text_{}'.format(i)]) = values[i*3], values[3*i+1], values[3*i+2]
        except KeyError:
            self.address = 0
            self['id'] = 'CC'.encode('latin-1')

            if kargs['conversion_type'] == v3c.CONVERSION_TYPE_NONE:
                self['block_len'] = kargs.get(
                    'block_len',
                    v3c.CC_COMMON_BLOCK_SIZE,
                )
                self['range_flag'] = kargs.get('range_flag', 1)
                self['min_phy_value'] = kargs.get('min_phy_value', 0)
                self['max_phy_value'] = kargs.get('max_phy_value', 0)
                self['unit'] = kargs.get('unit', ('\0'*20).encode('latin-1'))
                self['conversion_type'] = v3c.CONVERSION_TYPE_NONE
                self['ref_param_nr'] = kargs.get('ref_param_nr', 0)

            elif kargs['conversion_type'] == v3c.CONVERSION_TYPE_LINEAR:
                self['block_len'] = kargs.get(
                    'block_len',
                    v3c.CC_LIN_BLOCK_SIZE,
                )
                self['range_flag'] = kargs.get('range_flag', 1)
                self['min_phy_value'] = kargs.get('min_phy_value', 0)
                self['max_phy_value'] = kargs.get('max_phy_value', 0)
                self['unit'] = kargs.get('unit', ('\0'*20).encode('latin-1'))
                self['conversion_type'] = v3c.CONVERSION_TYPE_LINEAR
                self['ref_param_nr'] = kargs.get('ref_param_nr', 2)
                self['b'] = kargs.get('b', 0)
                self['a'] = kargs.get('a', 1)
                if not self['block_len'] == v3c.CC_LIN_BLOCK_SIZE:
                    self['CANapeHiddenExtra'] = kargs['CANapeHiddenExtra']

            elif kargs['conversion_type'] in (
                    v3c.CONVERSION_TYPE_POLY,
                    v3c.CONVERSION_TYPE_RAT):
                self['block_len'] = kargs.get(
                    'block_len',
                    v3c.CC_POLY_BLOCK_SIZE,
                )
                self['range_flag'] = kargs.get('range_flag', 1)
                self['min_phy_value'] = kargs.get('min_phy_value', 0)
                self['max_phy_value'] = kargs.get('max_phy_value', 0)
                self['unit'] = kargs.get('unit', ('\0'*20).encode('latin-1'))
                self['conversion_type'] = kargs.get(
                    'conversion_type',
                    v3c.CONVERSION_TYPE_POLY,
                )
                self['ref_param_nr'] = kargs.get('ref_param_nr', 2)
                self['P1'] = kargs.get('P1', 0)
                self['P2'] = kargs.get('P2', 0)
                self['P3'] = kargs.get('P3', 0)
                self['P4'] = kargs.get('P4', 0)
                self['P5'] = kargs.get('P5', 0)
                self['P6'] = kargs.get('P6', 0)

            elif kargs['conversion_type'] in (
                    v3c.CONVERSION_TYPE_EXPO,
                    v3c.CONVERSION_TYPE_LOGH):
                self['block_len'] = kargs.get(
                    'block_len',
                    v3c.CC_EXPO_BLOCK_SIZE,
                )
                self['range_flag'] = kargs.get('range_flag', 1)
                self['min_phy_value'] = kargs.get('min_phy_value', 0)
                self['max_phy_value'] = kargs.get('max_phy_value', 0)
                self['unit'] = kargs.get('unit', ('\0'*20).encode('latin-1'))
                self['conversion_type'] = kargs.get(
                    'conversion_type',
                    v3c.CONVERSION_TYPE_EXPO,
                )
                self['ref_param_nr'] = kargs.get('ref_param_nr', 2)
                self['P1'] = kargs.get('P1', 0)
                self['P2'] = kargs.get('P2', 0)
                self['P3'] = kargs.get('P3', 0)
                self['P4'] = kargs.get('P4', 0)
                self['P5'] = kargs.get('P5', 0)
                self['P6'] = kargs.get('P6', 0)
                self['P7'] = kargs.get('P7', 0)

            elif kargs['conversion_type'] == v3c.CONVERSION_TYPE_FORMULA:
                self['block_len'] = kargs.get(
                    'block_len',
                    v3c.CC_POLY_BLOCK_SIZE,
                )
                self['range_flag'] = kargs.get('range_flag', 1)
                self['min_phy_value'] = kargs.get('min_phy_value', 0)
                self['max_phy_value'] = kargs.get('max_phy_value', 0)
                self['unit'] = kargs.get('unit', ('\0'*20).encode('latin-1'))
                self['conversion_type'] = kargs.get(
                    'conversion_type',
                    v3c.CONVERSION_TYPE_FORMULA,
                )
                self['ref_param_nr'] = kargs.get('ref_param_nr', 2)
                self['formula'] = kargs.get('formula', b'X1'+b'\0'*254)

            elif kargs['conversion_type'] in (
                    v3c.CONVERSION_TYPE_TABI,
                    v3c.CONVERSION_TYPE_TABX):
                nr = kargs['ref_param_nr']
                self['block_len'] = kargs['block_len']
                self['range_flag'] = kargs.get('range_flag', 1)
                self['min_phy_value'] = kargs.get('min_phy_value', 0)
                self['max_phy_value'] = kargs.get('max_phy_value', 0)
                self['unit'] = kargs.get('unit', ('\0'*20).encode('latin-1'))
                self['conversion_type'] = kargs.get(
                    'conversion_type',
                    v3c.CONVERSION_TYPE_TABI,
                )
                self['ref_param_nr'] = kargs.get('ref_param_nr', 2)
                for i in range(nr):
                    self['raw_{}'.format(i)] = kargs['raw_{}'.format(i)]
                    self['phys_{}'.format(i)] = kargs['phys_{}'.format(i)]

            elif kargs['conversion_type'] == v3c.CONVERSION_TYPE_VTAB:
                nr = kargs['ref_param_nr']
                self['block_len'] = kargs.get(
                    'block_len',
                    v3c.CC_COMMON_BLOCK_SIZE + 40*nr,
                )
                self['range_flag'] = kargs.get('range_flag', 0)
                self['min_phy_value'] = kargs.get('min_phy_value', 0)
                self['max_phy_value'] = kargs.get('max_phy_value', 0)
                self['unit'] = kargs.get('unit', ('\0'*20).encode('latin-1'))
                self['conversion_type'] = v3c.CONVERSION_TYPE_VTAB
                self['ref_param_nr'] = nr

                for i in range(nr):
                    self['param_val_{}'.format(i)] = kargs['param_val_{}'.format(i)]
                    self['text_{}'.format(i)] = kargs['text_{}'.format(i)]

            elif kargs['conversion_type'] == v3c.CONVERSION_TYPE_VTABR:
                nr = kargs.get('ref_param_nr', 0)
                self['block_len'] = kargs.get(
                    'block_len',
                    v3c.CC_COMMON_BLOCK_SIZE + 20*nr,
                )
                self['range_flag'] = kargs.get('range_flag', 0)
                self['min_phy_value'] = kargs.get('min_phy_value', 0)
                self['max_phy_value'] = kargs.get('max_phy_value', 0)
                self['unit'] = kargs.get('unit', ('\0'*20).encode('latin-1'))
                self['conversion_type'] = v3c.CONVERSION_TYPE_VTABR
                self['ref_param_nr'] = kargs.get('ref_param_nr', 0)

                for i in range(self['ref_param_nr']):
                    self['lower_{}'.format(i)] = kargs['lower_{}'.format(i)]
                    self['upper_{}'.format(i)] = kargs['upper_{}'.format(i)]
                    self['text_{}'.format(i)] = kargs['text_{}'.format(i)]
            else:
                message = 'Conversion type "{}" not implemented'
                message = message.format(kargs['conversion_type'])
                raise Exception(message)

    def __bytes__(self):
        conv = self['conversion_type']

        # compute the fmt
        if conv == v3c.CONVERSION_TYPE_NONE:
            fmt = v3c.FMT_CONVERSION_COMMON
        elif conv == v3c.CONVERSION_TYPE_FORMULA:
            fmt = v3c.FMT_CONVERSION_FORMULA
        elif conv == v3c.CONVERSION_TYPE_LINEAR:
            fmt = v3c.FMT_CONVERSION_LINEAR
            if not self['block_len'] == v3c.CC_LIN_BLOCK_SIZE:
                fmt += '{}s'.format(self['block_len'] - v3c.CC_LIN_BLOCK_SIZE)
        elif conv in (v3c.CONVERSION_TYPE_POLY, v3c.CONVERSION_TYPE_RAT):
            fmt = v3c.FMT_CONVERSION_POLY_RAT
        elif conv in (v3c.CONVERSION_TYPE_EXPO, v3c.CONVERSION_TYPE_LOGH):
            fmt = v3c.FMT_CONVERSION_EXPO_LOGH
        elif conv in (v3c.CONVERSION_TYPE_TABI, v3c.CONVERSION_TYPE_TABX):
            nr = self['ref_param_nr']
            fmt = v3c.FMT_CONVERSION_COMMON + '{}d'.format(nr * 2)
        elif conv == v3c.CONVERSION_TYPE_VTABR:
            nr = self['ref_param_nr']
            fmt = v3c.FMT_CONVERSION_COMMON + '2dI' * nr
        elif conv == v3c.CONVERSION_TYPE_VTAB:
            nr = self['ref_param_nr']
            fmt = v3c.FMT_CONVERSION_COMMON + 'd32s' * nr

        # compute the keys only for Python < 3.6
        if PYVERSION_MAJOR < 36:
            if conv == v3c.CONVERSION_TYPE_NONE:
                keys = v3c.KEYS_CONVESION_NONE
            elif conv == v3c.CONVERSION_TYPE_FORMULA:
                keys = v3c.KEYS_CONVESION_FORMULA
            elif conv == v3c.CONVERSION_TYPE_LINEAR:
                keys = v3c.KEYS_CONVESION_LINEAR
                if not self['block_len'] == v3c.CC_LIN_BLOCK_SIZE:
                    keys += ('CANapeHiddenExtra',)
            elif conv in (v3c.CONVERSION_TYPE_POLY, v3c.CONVERSION_TYPE_RAT):
                keys = v3c.KEYS_CONVESION_POLY_RAT
            elif conv in (v3c.CONVERSION_TYPE_EXPO, v3c.CONVERSION_TYPE_LOGH):
                keys = v3c.KEYS_CONVESION_EXPO_LOGH
            elif conv in (v3c.CONVERSION_TYPE_TABI, v3c.CONVERSION_TYPE_TABX):
                nr = self['ref_param_nr']
                keys = list(v3c.KEYS_CONVESION_NONE)
                for i in range(nr):
                    keys.append('raw_{}'.format(i))
                    keys.append('phys_{}'.format(i))
            elif conv == v3c.CONVERSION_TYPE_VTABR:
                nr = self['ref_param_nr']
                keys = list(v3c.KEYS_CONVESION_NONE)
                for i in range(nr):
                    keys.append('lower_{}'.format(i))
                    keys.append('upper_{}'.format(i))
                    keys.append('text_{}'.format(i))
            elif conv == v3c.CONVERSION_TYPE_VTAB:
                nr = self['ref_param_nr']
                keys = list(v3c.KEYS_CONVESION_NONE)
                for i in range(nr):
                    keys.append('param_val_{}'.format(i))
                    keys.append('text_{}'.format(i))

        if PYVERSION_MAJOR >= 36:
            result = pack(fmt, *self.values())
        else:
            result = pack(fmt, *[self[key] for key in keys])
        return result


class ChannelDependency(dict):
    ''' CDBLOCK class derived from *dict*

    Currently the ChannelDependency object can only be created using the
    *stream* and *address* keyword parameters when reading from file

    The keys have the following meaning:

    * id - Block type identifier, always "CD"
    * block_len - Block size of this block in bytes (entire CDBLOCK)
    * dependency_type - Dependency type
    * sd_nr - Total number of signals dependencies (m)
    * for each dependency there is a group of three keys:

<<<<<<< HEAD
        * dg_{n} - Pointer to the data group block (DGBLOCK) of
            signal dependency *n*
        * cg_{n} - Pointer to the channel group block (DGBLOCK) of
            signal dependency *n*
        * ch_{n} - Pointer to the channel block (DGBLOCK) of
            signal dependency *n*

    * there can also be optional keys which decribe dimensions for
        the N-dimensional dependencies:
=======
        * dg_{n} - Pointer to the data group block (DGBLOCK) of signal
        dependency *n*
        * cg_{n} - Pointer to the channel group block (DGBLOCK) of signal
        dependency *n*
        * ch_{n} - Pointer to the channel block (DGBLOCK) of signal dependency *n*

    * there can also be optional keys which decribe dimensions for the
    N-dimensional dependencies:
>>>>>>> 6c061dbd

        * dim_{n} - Optional: size of dimension *n* for N-dimensional dependency

    Parameters
    ----------
    stream : file handle
        mdf file handle
    address : int
        block address inside mdf file

    Attributes
    ----------
    address : int
        block address inside mdf file

    '''
    __slots__ = ['address', 'referenced_channels']
    def __init__(self, **kargs):
        super(ChannelDependency, self).__init__()

        self.referenced_channels = []

        try:
            stream = kargs['stream']
            self.address = address = kargs['address']
            stream.seek(address, SEEK_START)

            (self['id'],
             self['block_len'],
             self['dependency_type'],
             self['sd_nr']) = unpack('<2s3H', stream.read(8))

            links_size = 3 * 4 * self['sd_nr']
            links = unpack(
                '<{}I'.format(3 * self['sd_nr']),
                stream.read(links_size),
            )

            for i in range(self['sd_nr']):
                self['dg_{}'.format(i)] = links[3*i]
                self['cg_{}'.format(i)] = links[3*i+1]
                self['ch_{}'.format(i)] = links[3*i+2]

            optional_dims_nr = (self['block_len'] - 8 - links_size) // 2
            if optional_dims_nr:
                dims = unpack(
                    '<{}H'.format(optional_dims_nr),
                    stream.read(optional_dims_nr * 2),
                )
                for i, dim in enumerate(dims):
                    self['dim_{}'.format(i)] = dim

        except KeyError:
            sd_nr = kargs['sd_nr']
            self['id'] = b'CD'
            self['block_len'] = 8 + 3 * 4 * sd_nr
            self['dependency_type'] = 1
            self['sd_nr'] = sd_nr
            for i in range(sd_nr):
                self['dg_{}'.format(i)] = 0
                self['cg_{}'.format(i)] = 0
                self['ch_{}'.format(i)] = 0
            i = 0
            while True:
                try:
                    self['dim_{}'.format(i)] = kargs['dim_{}'.format(i)]
                    i += 1
                except KeyError:
                    break
            if i:
                self['dependency_type'] = 256 + i
                self['block_len'] += 2 * i

    def __bytes__(self):
        fmt = '<2s3H{}I'.format(self['sd_nr'] * 3)
        keys = ('id', 'block_len', 'dependency_type', 'sd_nr')
        for i in range(self['sd_nr']):
            keys += ('dg_{}'.format(i), 'cg_{}'.format(i), 'ch_{}'.format(i))
        links_size = 3 * 4 * self['sd_nr']
        option_dims_nr = (self['block_len'] - 8 - links_size) // 2
        if option_dims_nr:
            fmt += '{}H'.format(option_dims_nr)
            keys += tuple('dim_{}'.format(i) for i in range(option_dims_nr))
        if PYVERSION_MAJOR >= 36:
            result = pack(fmt, *self.values())
        else:
            result = pack(fmt, *[self[key] for key in keys])
        return result


class ChannelExtension(dict):
    ''' CEBLOCK class derived from *dict*

    The ChannelExtension object can be created in two modes:

<<<<<<< HEAD
    * using the *stream* and *address* keyword parameters - when reading
        from file
    * using any of the following presented keys - when creating
        a new ChannelExtension

    The first keys are common for all conversion types, and are followed
    by conversion specific keys. The keys have the following meaning:
=======
    * using the *stream* and *address* keyword parameters - when reading from
    file
    * using any of the following presented keys - when creating a new
    ChannelExtension

    The first keys are common for all conversion types, and are followed by
    conversion specific keys. The keys have the following meaning:
>>>>>>> 6c061dbd

    * common keys

        * id - Block type identifier, always "CE"
        * block_len - Block size of this block in bytes (entire CEBLOCK)
        * type - Extension type identifier

    * specific keys

        * for DIM block

            * module_nr - Number of module
            * module_address - Address
            * description - Description
            * ECU_identification - Identification of ECU
            * reserved0' - reserved

        * for Vector CAN block

            * CAN_id - Identifier of CAN message
            * CAN_ch_index - Index of CAN channel
            * message_name - Name of message (string should be terminated by 0)
            * sender_name - Name of sender (string should be terminated by 0)
            * reserved0 - reserved

    Parameters
    ----------
    stream : file handle
        mdf file handle
    address : int
        block address inside mdf file

    Attributes
    ----------
    address : int
        block address inside mdf file

    '''
    __slots__ = ['address',]
    def __init__(self, **kargs):
        super(ChannelExtension, self).__init__()

        try:
            stream = kargs['stream']
            self.address = address = kargs['address']
            stream.seek(address, SEEK_START)
            (self['id'],
             self['block_len'],
             self['type']) = unpack(v3c.FMT_SOURCE_COMMON, stream.read(6))
            block = stream.read(self['block_len'] - 6)

            if self['type'] == v3c.SOURCE_ECU:
                (self['module_nr'],
                 self['module_address'],
                 self['description'],
                 self['ECU_identification'],
                 self['reserved0']) = unpack(v3c.FMT_SOURCE_EXTRA_ECU, block)
            elif self['type'] == v3c.SOURCE_VECTOR:
                (self['CAN_id'],
                 self['CAN_ch_index'],
                 self['message_name'],
                 self['sender_name'],
                 self['reserved0']) = unpack(v3c.FMT_SOURCE_EXTRA_VECTOR, block)
        except KeyError:

            self.address = 0
            self['id'] = kargs.get('id', 'CE'.encode('latin-1'))
            self['block_len'] = kargs.get('block_len', v3c.CE_BLOCK_SIZE)
            self['type'] = kargs.get('type', 2)
            if self['type'] == v3c.SOURCE_ECU:
                self['module_nr'] = kargs.get('module_nr', 0)
                self['module_address'] = kargs.get('module_address', 0)
                self['description'] = kargs.get('description', b'\0')
                self['ECU_identification'] = kargs.get(
                    'ECU_identification',
                    b'\0',
                )
                self['reserved0'] = kargs.get('reserved0', b'\0')
            elif self['type'] == v3c.SOURCE_VECTOR:
                self['CAN_id'] = kargs.get('CAN_id', 0)
                self['CAN_ch_index'] = kargs.get('CAN_ch_index', 0)
                self['message_name'] = kargs.get('message_name', b'\0')
                self['sender_name'] = kargs.get('sender_name', b'\0')
                self['reserved0'] = kargs.get('reserved0', b'\0')

    def __bytes__(self):
        typ = self['type']
        if typ == v3c.SOURCE_ECU:
            fmt = v3c.FMT_SOURCE_ECU
            keys = v3c.KEYS_SOURCE_ECU
        else:
            fmt = v3c.FMT_SOURCE_VECTOR
            keys = v3c.KEYS_SOURCE_VECTOR

        if PYVERSION_MAJOR >= 36:
            result = pack(fmt, *self.values())
        else:
            result = pack(fmt, *[self[key] for key in keys])
        return result


class ChannelGroup(dict):
    ''' CGBLOCK class derived from *dict*

    The ChannelGroup object can be created in two modes:

<<<<<<< HEAD
    * using the *stream* and *address* keyword parameters - when reading
        from file
    * using any of the following presented keys - when creating
        a new ChannelGroup
=======
    * using the *stream* and *address* keyword parameters - when reading from
    file
    * using any of the following presented keys - when creating a new
    ChannelGroup
>>>>>>> 6c061dbd

    The keys have the following meaning:

    * id - Block type identifier, always "CG"
    * block_len - Block size of this block in bytes (entire CGBLOCK)
    * next_cg_addr - Pointer to next channel group block (CGBLOCK) (NIL allowed)
    * first_ch_addr - Pointer to first channel block (CNBLOCK) (NIL allowed)
<<<<<<< HEAD
    * comment_addr - Pointer to channel group comment text (TXBLOCK)
        (NIL allowed)
    * record_id - Record ID, i.e. value of the identifier for a record if
        the DGBLOCK defines a number of record IDs > 0
    * ch_nr - Number of channels (redundant information)
    * samples_byte_nr - Size of data record in Bytes (without record ID),
        i.e. size of plain data for a each recorded sample of this channel group
    * cycles_nr - Number of records of this type in the data block
        i.e. number of samples for this channel group
    * sample_reduction_addr - only since version 3.3. Pointer to
        first sample reduction block (SRBLOCK) (NIL allowed) Default value: NIL.
=======
    * comment_addr - Pointer to channel group comment text (TXBLOCK) (NIL
    allowed)
    * record_id - Record ID, i.e. value of the identifier for a record if the
    DGBLOCK defines a number of record IDs > 0
    * ch_nr - Number of channels (redundant information)
    * samples_byte_nr - Size of data record in Bytes (without record ID), i.e.
    size of plain data for a each recorded sample of this channel group
    * cycles_nr - Number of records of this type in the data block i.e. number
    of samples for this channel group
    * sample_reduction_addr - only since version 3.3. Pointer to first sample
    reduction block (SRBLOCK) (NIL allowed) Default value: NIL.
>>>>>>> 6c061dbd

    Parameters
    ----------
    stream : file handle
        mdf file handle
    address : int
        block address inside mdf file

    Attributes
    ----------
    address : int
        block address inside mdf file

    Examples
    --------
    >>> with open('test.mdf', 'rb') as mdf:
    ...     cg1 = ChannelGroup(stream=mdf, address=0xBA52)
    >>> cg2 = ChannelGroup(sample_bytes_nr=32)
    >>> hex(cg1.address)
    0xBA52
    >>> cg1['id']
    b'CG'

    '''
    __slots__ = ['address',]
    def __init__(self, **kargs):
        super(ChannelGroup, self).__init__()

        try:

            stream = kargs['stream']
            self.address = address = kargs['address']
            stream.seek(address, SEEK_START)
            block = stream.read(v3c.CG_BLOCK_SIZE)

            (self['id'],
             self['block_len'],
             self['next_cg_addr'],
             self['first_ch_addr'],
             self['comment_addr'],
             self['record_id'],
             self['ch_nr'],
             self['samples_byte_nr'],
             self['cycles_nr']) = unpack(v3c.FMT_CHANNEL_GROUP, block)
            if self['block_len'] == v3c.CG33_BLOCK_SIZE:
                self['sample_reduction_addr'] = unpack('<I', stream.read(4))[0]
        except KeyError:
            self.address = 0
            self['id'] = kargs.get('id', 'CG'.encode('latin-1'))
            self['block_len'] = kargs.get('block_len', v3c.CG_BLOCK_SIZE)
            self['next_cg_addr'] = kargs.get('next_cg_addr', 0)
            self['first_ch_addr'] = kargs.get('first_ch_addr', 0)
            self['comment_addr'] = kargs.get('comment_addr', 0)
            self['record_id'] = kargs.get('record_id', 1)
            self['ch_nr'] = kargs.get('ch_nr', 0)
            self['samples_byte_nr'] = kargs.get('samples_byte_nr', 0)
            self['cycles_nr'] = kargs.get('cycles_nr', 0)
            if self['block_len'] == v3c.CG33_BLOCK_SIZE:
                self['sample_reduction_addr'] = 0

    def __bytes__(self):
        fmt = v3c.FMT_CHANNEL_GROUP
        keys = v3c.KEYS_CHANNEL_GROUP
        if self['block_len'] == v3c.CG33_BLOCK_SIZE:
            fmt += 'I'
            keys += ('sample_reduction_addr',)
        if PYVERSION_MAJOR >= 36:
            result = pack(fmt, *self.values())
        else:
            result = pack(fmt, *[self[key] for key in keys])
        return result

class DataBlock(dict):
    """Data Block class derived from *dict*

    The DataBlock object can be created in two modes:

    * using the *stream*, *address* and *size* keyword parameters - when reading
<<<<<<< HEAD
        from file
    * using any of the following presented keys - when creating
        a new ChannelGroup
=======
    from file
    * using any of the following presented keys - when creating a new
    ChannelGroup
>>>>>>> 6c061dbd

    The keys have the following meaning:

    * data - bytes block

    Attributes
    ----------
    address : int
        block address

    Parameters
    ----------
    address : int
        block address inside the measurement file
    stream : file.io.handle
        binary file stream

    """
    __slots__ = ['address',]
    def __init__(self, **kargs):
        super(DataBlock, self).__init__()

        try:
            stream = kargs['stream']
            size = kargs['size']
            self.address = address = kargs['address']
            stream.seek(address, SEEK_START)

            self['data'] = stream.read(size)

        except KeyError:
            self.address = 0
            self['data'] = kargs.get('data', b'')

    def __bytes__(self):
        return self['data']


class DataGroup(dict):
    ''' DGBLOCK class derived from *dict*

    The DataGroup object can be created in two modes:

<<<<<<< HEAD
    * using the *stream* and *address* keyword parameters - when reading
        from file
=======
    * using the *stream* and *address* keyword parameters - when reading from
    file
>>>>>>> 6c061dbd
    * using any of the following presented keys - when creating a new DataGroup

    The keys have the following meaning:

    * id - Block type identifier, always "DG"
    * block_len - Block size of this block in bytes (entire DGBLOCK)
    * next_dg_addr - Pointer to next data group block (DGBLOCK) (NIL allowed)
<<<<<<< HEAD
    * first_cg_addr - Pointer to first channel group block (CGBLOCK)
        (NIL allowed)
    * trigger_addr - Pointer to trigger block (TRBLOCK) (NIL allowed)
    * data_block_addr - Pointer to the data block (see separate chapter
        on data storage)
=======
    * first_cg_addr - Pointer to first channel group block (CGBLOCK) (NIL
    allowed)
    * trigger_addr - Pointer to trigger block (TRBLOCK) (NIL allowed)
    * data_block_addr - Pointer to the data block
>>>>>>> 6c061dbd
    * cg_nr - Number of channel groups (redundant information)
    * record_id_nr - Number of record IDs in the data block
    * reserved0 - since version 3.2; Reserved

    Parameters
    ----------
    stream : file handle
        mdf file handle
    address : int
        block address inside mdf file

    Attributes
    ----------
    address : int
        block address inside mdf file

    '''
    __slots__ = ['address',]
    def __init__(self, **kargs):
        super(DataGroup, self).__init__()

        try:
            stream = kargs['stream']
            self.address = address = kargs['address']
            stream.seek(address, SEEK_START)
            block = stream.read(v3c.DG31_BLOCK_SIZE)

            (self['id'],
             self['block_len'],
             self['next_dg_addr'],
             self['first_cg_addr'],
             self['trigger_addr'],
             self['data_block_addr'],
             self['cg_nr'],
             self['record_id_nr']) = unpack(v3c.FMT_DATA_GROUP, block)

            if self['block_len'] == v3c.DG32_BLOCK_SIZE:
                self['reserved0'] = stream.read(4)

        except KeyError:
            self.address = 0
            self['id'] = kargs.get('id', 'DG'.encode('latin-1'))
            self['block_len'] = kargs.get('block_len', v3c. DG32_BLOCK_SIZE)
            self['next_dg_addr'] = kargs.get('next_dg_addr', 0)
            self['first_cg_addr'] = kargs.get('first_cg_addr', 0)
            self['trigger_addr'] = kargs.get('comment_addr', 0)
            self['data_block_addr'] = kargs.get('data_block_addr', 0)
            self['cg_nr'] = kargs.get('cg_nr', 1)
            self['record_id_nr'] = kargs.get('record_id_nr', 0)
            if self['block_len'] == v3c.DG32_BLOCK_SIZE:
                self['reserved0'] = b'\0\0\0\0'

    def __bytes__(self):
        if self['block_len'] == v3c.DG32_BLOCK_SIZE:
            fmt = v3c.FMT_DATA_GROUP_32
            keys = v3c.KEYS_DATA_GROUP_32
        else:
            fmt = v3c.FMT_DATA_GROUP
            keys = v3c.KEYS_DATA_GROUP
        if PYVERSION_MAJOR >= 36:
            result = pack(fmt, *self.values())
        else:
            result = pack(fmt, *[self[key] for key in keys])
        return result


class FileIdentificationBlock(dict):
    ''' IDBLOCK class derived from *dict*

    The TriggerBlock object can be created in two modes:

<<<<<<< HEAD
    * using the *stream* and *address* keyword parameters - when reading
        from file
=======
    * using the *stream* and *address* keyword parameters - when reading from
    file
>>>>>>> 6c061dbd
    * using the classmethod *from_text*

    The keys have the following meaning:

    * file_identification -  file identifier
    * version_str - format identifier
    * program_identification - program identifier
    * byte_order - default byte order
    * float_format - default floating-point format
    * mdf_version - version number of MDF format
    * code_page - code page number
    * reserved0 - reserved
    * reserved1 - reserved
    * unfinalized_standard_flags - Standard Flags for unfinalized MDF
    * unfinalized_custom_flags - Custom Flags for unfinalized MDF

    Parameters
    ----------
    stream : file handle
        mdf file handle
    version : int
        mdf version in case of new file

    Attributes
    ----------
    address : int
        block address inside mdf file; should be 0 always

    '''
    __slots__ = ['address',]
    def __init__(self, **kargs):
        super(FileIdentificationBlock, self).__init__()

        self.address = 0
        try:

            stream = kargs['stream']
            stream.seek(0, SEEK_START)

            (self['file_identification'],
             self['version_str'],
             self['program_identification'],
             self['byte_order'],
             self['float_format'],
             self['mdf_version'],
             self['code_page'],
             self['reserved0'],
             self['reserved1'],
             self['unfinalized_standard_flags'],
             self['unfinalized_custom_flags']) = unpack(
                v3c.ID_FMT,
                stream.read(v3c.ID_BLOCK_SIZE),
            )
        except KeyError:
            version = kargs['version']
            self['file_identification'] = 'MDF     '.encode('latin-1')
            self['version_str'] = version.encode('latin-1') + b'\0' * 4
            self['program_identification'] = 'Python  '.encode('latin-1')
            self['byte_order'] = v3c.BYTE_ORDER_INTEL
            self['float_format'] = 0
            self['mdf_version'] = int(version.replace('.', ''))
            self['code_page'] = 0
            self['reserved0'] = b'\0' * 2
            self['reserved1'] = b'\0' * 26
            self['unfinalized_standard_flags'] = 0
            self['unfinalized_custom_flags'] = 0

    def __bytes__(self):
        if PYVERSION_MAJOR >= 36:
            result = pack(v3c.ID_FMT, *self.values())
        else:
            result = pack(v3c.ID_FMT, *[self[key] for key in v3c.ID_KEYS])
        return result


class HeaderBlock(dict):
    ''' HDBLOCK class derived from *dict*

    The TriggerBlock object can be created in two modes:

    * using the *stream* - when reading from file
    * using the classmethod *from_text*

    The keys have the following meaning:

    * id - Block type identifier, always "HD"
    * block_len - Block size of this block in bytes (entire HDBLOCK)
    * first_dg_addr - Pointer to the first data group block (DGBLOCK)
<<<<<<< HEAD
    * comment_addr - Pointer to the measurement file comment text (TXBLOCK)
        (NIL allowed)
=======
    * comment_addr - Pointer to the measurement file comment text (TXBLOCK) (NIL
    allowed)
>>>>>>> 6c061dbd
    * program_addr - Pointer to program block (PRBLOCK) (NIL allowed)
    * dg_nr - Number of data groups (redundant information)
    * date - Date at which the recording was started in "DD:MM:YYYY" format
    * time - Time at which the recording was started in "HH:MM:SS" format
    * author - author name
    * organization - organization
    * project - project name
    * subject - subject

    Since version 3.2 the following extra keys were added:

    * abs_time - Time stamp at which recording was started in nanoseconds.
    * tz_offset - UTC time offset in hours (= GMT time zone)
    * time_quality - Time quality class
    * timer_identification - Timer identification (time source),

    Parameters
    ----------
    stream : file handle
        mdf file handle

    Attributes
    ----------
    address : int
        block address inside mdf file; should be 64 always

    '''
    __slots__ = ['address',]
    def __init__(self, **kargs):
        super(HeaderBlock, self).__init__()

        self.address = 64
        try:

            stream = kargs['stream']
            stream.seek(64, SEEK_START)

            (self['id'],
             self['block_len'],
             self['first_dg_addr'],
             self['comment_addr'],
             self['program_addr'],
             self['dg_nr'],
             self['date'],
             self['time'],
             self['author'],
             self['organization'],
             self['project'],
             self['subject']) = unpack(
                v3c.HEADER_COMMON_FMT,
                stream.read(v3c.HEADER_COMMON_SIZE),
            )

            if self['block_len'] > v3c.HEADER_COMMON_SIZE:
                (self['abs_time'],
                 self['tz_offset'],
                 self['time_quality'],
                 self['timer_identification']) = unpack(
                    v3c.HEADER_POST_320_EXTRA_FMT,
                    stream.read(v3c.HEADER_POST_320_EXTRA_SIZE),
                )

        except KeyError:
            version = kargs.get('version', '3.20')
            self['id'] = 'HD'.encode('latin-1')
            self['block_len'] = 208 if version in ('3.20', '3.30') else 164
            self['first_dg_addr'] = 0
            self['comment_addr'] = 0
            self['program_addr'] = 0
            self['dg_nr'] = 0
            t1 = time.time() * 10**9
            t2 = time.gmtime()
            self['date'] = '{:\0<10}'.format(time.strftime('%d:%m:%Y', t2)).encode('latin-1')
            self['time'] = '{:\0<8}'.format(time.strftime('%X', t2)).encode('latin-1')
            self['author'] = '{:\0<32}'.format(getuser()).encode('latin-1')
            self['organization'] = '{:\0<32}'.format('').encode('latin-1')
            self['project'] = '{:\0<32}'.format('').encode('latin-1')
            self['subject'] = '{:\0<32}'.format('').encode('latin-1')

            if self['block_len'] > v3c.HEADER_COMMON_SIZE:
                self['abs_time'] = int(t1)
                self['tz_offset'] = 2
                self['time_quality'] = 0
                self['timer_identification'] = '{:\0<32}'.format('Local PC Reference Time').encode('latin-1')

    def __bytes__(self):
        fmt = v3c.HEADER_COMMON_FMT
        keys = v3c.HEADER_COMMON_KEYS
        if self['block_len'] > v3c.HEADER_COMMON_SIZE:
            fmt += v3c.HEADER_POST_320_EXTRA_FMT
            keys += v3c.HEADER_POST_320_EXTRA_KEYS
        if PYVERSION_MAJOR >= 36:
            result = pack(fmt, *self.values())
        else:
            result = pack(fmt, *[self[key] for key in keys])
        return result


class ProgramBlock(dict):
    ''' PRBLOCK class derived from *dict*

    The ProgramBlock object can be created in two modes:

<<<<<<< HEAD
    * using the *stream* and *address* keyword parameters - when reading
        from file
    * using any of the following presented keys - when creating
        a new ProgramBlock
=======
    * using the *stream* and *address* keyword parameters - when reading from
    file
    * using any of the following presented keys - when creating a new
    ProgramBlock
>>>>>>> 6c061dbd

    The keys have the following meaning:

    * id - Block type identifier, always "PR"
    * block_len - Block size of this block in bytes (entire PRBLOCK)
    * data - Program-specific data

    Parameters
    ----------
    stream : file handle
        mdf file handle
    address : int
        block address inside mdf file

    Attributes
    ----------
    address : int
        block address inside mdf file

    '''
    __slots__ = ['address',]
    def __init__(self, **kargs):
        super(ProgramBlock, self).__init__()

        try:
            stream = kargs['stream']
            self.address = address = kargs['address']
            stream.seek(address, SEEK_START)

            (self['id'],
             self['block_len']) = unpack('<2sH', stream.read(4))
            self['data'] = stream.read(self['block_len'] - 4)

        except KeyError:
            pass

    def __bytes__(self):
        fmt = v3c.FMT_PROGRAM_BLOCK.format(self['block_len'])
        if PYVERSION_MAJOR >= 36:
            result = pack(fmt, *self.values())
        else:
            result = pack(fmt, *[self[key] for key in v3c.KEYS_PROGRAM_BLOCK])
        return result


class SampleReduction(dict):
    ''' SRBLOCK class derived from *dict*

<<<<<<< HEAD
    Currently the SampleReduction object can only be created by using
    the *stream* and *address* keyword parameters - when reading from file
=======
    Currently the SampleReduction object can only be created by using the
    *stream* and *address* keyword parameters - when reading from file
>>>>>>> 6c061dbd

    The keys have the following meaning:

    * id - Block type identifier, always "SR"
    * block_len - Block size of this block in bytes (entire SRBLOCK)
<<<<<<< HEAD
    * next_sr_addr - Pointer to next sample reduction block (SRBLOCK)
        (NIL allowed)
    * data_block_addr - Pointer to the data block for this sample reduction
    * cycles_nr - Number of reduced samples in the data block.
    * time_interval - Length of time interval [s] used to calculate
        the reduced samples.
=======
    * next_sr_addr - Pointer to next sample reduction block (SRBLOCK) (NIL
    allowed)
    * data_block_addr - Pointer to the data block for this sample reduction
    * cycles_nr - Number of reduced samples in the data block.
    * time_interval - Length of time interval [s] used to calculate the reduced
    samples.
>>>>>>> 6c061dbd

    Parameters
    ----------
    stream : file handle
        mdf file handle
    address : int
        block address inside mdf file

    Attributes
    ----------
    address : int
        block address inside mdf file

    '''
    __slots__ = ['address',]
    def __init__(self, **kargs):
        super(SampleReduction, self).__init__()

        try:
            stream = kargs['stream']
            self.address = address = kargs['address']
            stream.seek(address, SEEK_START)

            (self['id'],
             self['block_len'],
             self['next_sr_addr'],
             self['data_block_addr'],
             self['cycles_nr'],
             self['time_interval']) = unpack(
                v3c.FMT_SAMPLE_REDUCTION_BLOCK,
                stream.read(v3c.SR_BLOCK_SIZE),
            )

        except KeyError:
            pass

    def __bytes__(self):
        result = pack(
            v3c.FMT_SAMPLE_REDUCTION_BLOCK,
            *[self[key] for key in v3c.KEYS_SAMPLE_REDUCTION_BLOCK]
        )
        return result


class TextBlock(dict):
    ''' TXBLOCK class derived from *dict*

    The ProgramBlock object can be created in two modes:

<<<<<<< HEAD
    * using the *stream* and *address* keyword parameters - when reading
        from file
=======
    * using the *stream* and *address* keyword parameters - when reading from
    file
>>>>>>> 6c061dbd
    * using the classmethod *from_text*

    The keys have the following meaning:

    * id - Block type identifier, always "TX"
    * block_len - Block size of this block in bytes (entire TXBLOCK)
    * text - Text (new line indicated by CR and LF; end of text indicated by 0)

    Parameters
    ----------
    stream : file handle
        mdf file handle
    address : int
        block address inside mdf file
    text : bytes
        bytes for creating a new TextBlock

    Attributes
    ----------
    address : int
        block address inside mdf file
    text_str : str
        text data as unicode string

    Examples
    --------
    >>> tx1 = TextBlock.from_text('VehicleSpeed')
    >>> tx1.text_str
    'VehicleSpeed'
    >>> tx1['text']
    b'VehicleSpeed'

    '''
    __slots__ = ['address',]
    def __init__(self, **kargs):
        super(TextBlock, self).__init__()
        try:

            stream = kargs['stream']
            self.address = address = kargs['address']
            stream.seek(address, SEEK_START)
            (self['id'],
             self['block_len']) = unpack('<2sH', stream.read(4))
            size = self['block_len'] - 4
            self['text'] = stream.read(size)

        except KeyError:
            self.address = 0
            text = kargs['text']

            if PYVERSION == 3:
                try:
                    text = text.encode('utf-8')
                except AttributeError:
                    pass
            else:
                try:
                    text = text.encode('utf-8')
                except (AttributeError, UnicodeDecodeError):
                    pass

            self['id'] = b'TX'
            self['block_len'] = len(text) + 4 + 1
            self['text'] = text + b'\0'

    def __bytes__(self):
        if PYVERSION_MAJOR >= 36:
            result = pack('<2sH{}s'.format(self['block_len']-4), *self.values())
        else:
            result = pack(
                '<2sH{}s'.format(self['block_len']-4),
                *[self[key] for key in v3c.KEYS_TEXT_BLOCK]
            )
        return result


class TriggerBlock(dict):
    ''' TRBLOCK class derived from *dict*

    The TriggerBlock object can be created in two modes:

<<<<<<< HEAD
    * using the *stream* and *address* keyword parameters - when reading
        from file
=======
    * using the *stream* and *address* keyword parameters - when reading from
    file
>>>>>>> 6c061dbd
    * using the classmethod *from_text*

    The keys have the following meaning:

    * id - Block type identifier, always "TX"
    * block_len - Block size of this block in bytes (entire TRBLOCK)
    * text_addr - Pointer to trigger comment text (TXBLOCK) (NIL allowed)
    * trigger_events_nr - Number of trigger events n (0 allowed)
    * trigger_{n}_time - Trigger time [s] of trigger event *n*
    * trigger_{n}_pretime - Pre trigger time [s] of trigger event *n*
    * trigger_{n}_posttime - Post trigger time [s] of trigger event *n*

    Parameters
    ----------
    stream : file handle
        mdf file handle
    address : int
        block address inside mdf file

    Attributes
    ----------
    address : int
        block address inside mdf file

    '''
    __slots__ = ['address',]
    def __init__(self, **kargs):
        super(TriggerBlock, self).__init__()

        try:
            self.address = address = kargs['address']
            stream = kargs['stream']

            stream.seek(address + 2, SEEK_START)
            size = unpack('<H', stream.read(2))[0]
            stream.seek(address, SEEK_START)
            block = stream.read(size)

            (self['id'],
             self['block_len'],
             self['text_addr'],
             self['trigger_events_nr']) = unpack('<2sHIH', block[:10])

            nr = self['trigger_events_nr']
            if nr:
                values = unpack('<{}d'.format(3*nr), block[10:])
            for i in range(nr):
                (self['trigger_{}_time'.format(i)],
                 self['trigger_{}_pretime'.format(i)],
                 self['trigger_{}_posttime'.format(i)]) = values[i*3], values[3*i+1], values[3*i+2]

        except KeyError:
            self['id'] = b'TR'
            self['block_len'] = 10 + kargs['trigger_events_nr'] * 8 * 3
            self['text_addr'] = 0
            self['trigger_events_nr'] = kargs['trigger_events_nr']

            nr = self['trigger_events_nr']
            for i in range(nr):
                self['trigger_{}_time'.format(i)] = kargs['trigger_{}_time'.format(i)]
                self['trigger_{}_pretime'.format(i)] = kargs['trigger_{}_pretime'.format(i)]
                self['trigger_{}_posttime'.format(i)] = kargs['trigger_{}_posttime'.format(i)]

    def __bytes__(self):
        triggers_nr = self['trigger_events_nr']
        fmt = '<2sHIH{}d'.format(triggers_nr * 3)
        keys = (
            'id',
            'block_len',
            'text_addr',
            'trigger_events_nr',
        )
        for i in range(triggers_nr):
            keys += (
                'trigger_{}_time'.format(i),
                'trigger_{}_pretime'.format(i),
                'trigger_{}_posttime'.format(i),
            )
        if PYVERSION_MAJOR >= 36:
            result = pack(fmt, *self.values())
        else:
            result = pack(fmt, *[self[key] for key in keys])
        return result<|MERGE_RESOLUTION|>--- conflicted
+++ resolved
@@ -624,7 +624,6 @@
     * sd_nr - Total number of signals dependencies (m)
     * for each dependency there is a group of three keys:
 
-<<<<<<< HEAD
         * dg_{n} - Pointer to the data group block (DGBLOCK) of
             signal dependency *n*
         * cg_{n} - Pointer to the channel group block (DGBLOCK) of
@@ -634,16 +633,6 @@
 
     * there can also be optional keys which decribe dimensions for
         the N-dimensional dependencies:
-=======
-        * dg_{n} - Pointer to the data group block (DGBLOCK) of signal
-        dependency *n*
-        * cg_{n} - Pointer to the channel group block (DGBLOCK) of signal
-        dependency *n*
-        * ch_{n} - Pointer to the channel block (DGBLOCK) of signal dependency *n*
-
-    * there can also be optional keys which decribe dimensions for the
-    N-dimensional dependencies:
->>>>>>> 6c061dbd
 
         * dim_{n} - Optional: size of dimension *n* for N-dimensional dependency
 
@@ -739,7 +728,6 @@
 
     The ChannelExtension object can be created in two modes:
 
-<<<<<<< HEAD
     * using the *stream* and *address* keyword parameters - when reading
         from file
     * using any of the following presented keys - when creating
@@ -747,15 +735,6 @@
 
     The first keys are common for all conversion types, and are followed
     by conversion specific keys. The keys have the following meaning:
-=======
-    * using the *stream* and *address* keyword parameters - when reading from
-    file
-    * using any of the following presented keys - when creating a new
-    ChannelExtension
-
-    The first keys are common for all conversion types, and are followed by
-    conversion specific keys. The keys have the following meaning:
->>>>>>> 6c061dbd
 
     * common keys
 
@@ -862,17 +841,10 @@
 
     The ChannelGroup object can be created in two modes:
 
-<<<<<<< HEAD
     * using the *stream* and *address* keyword parameters - when reading
         from file
     * using any of the following presented keys - when creating
         a new ChannelGroup
-=======
-    * using the *stream* and *address* keyword parameters - when reading from
-    file
-    * using any of the following presented keys - when creating a new
-    ChannelGroup
->>>>>>> 6c061dbd
 
     The keys have the following meaning:
 
@@ -880,7 +852,6 @@
     * block_len - Block size of this block in bytes (entire CGBLOCK)
     * next_cg_addr - Pointer to next channel group block (CGBLOCK) (NIL allowed)
     * first_ch_addr - Pointer to first channel block (CNBLOCK) (NIL allowed)
-<<<<<<< HEAD
     * comment_addr - Pointer to channel group comment text (TXBLOCK)
         (NIL allowed)
     * record_id - Record ID, i.e. value of the identifier for a record if
@@ -892,19 +863,6 @@
         i.e. number of samples for this channel group
     * sample_reduction_addr - only since version 3.3. Pointer to
         first sample reduction block (SRBLOCK) (NIL allowed) Default value: NIL.
-=======
-    * comment_addr - Pointer to channel group comment text (TXBLOCK) (NIL
-    allowed)
-    * record_id - Record ID, i.e. value of the identifier for a record if the
-    DGBLOCK defines a number of record IDs > 0
-    * ch_nr - Number of channels (redundant information)
-    * samples_byte_nr - Size of data record in Bytes (without record ID), i.e.
-    size of plain data for a each recorded sample of this channel group
-    * cycles_nr - Number of records of this type in the data block i.e. number
-    of samples for this channel group
-    * sample_reduction_addr - only since version 3.3. Pointer to first sample
-    reduction block (SRBLOCK) (NIL allowed) Default value: NIL.
->>>>>>> 6c061dbd
 
     Parameters
     ----------
@@ -983,15 +941,9 @@
     The DataBlock object can be created in two modes:
 
     * using the *stream*, *address* and *size* keyword parameters - when reading
-<<<<<<< HEAD
         from file
     * using any of the following presented keys - when creating
         a new ChannelGroup
-=======
-    from file
-    * using any of the following presented keys - when creating a new
-    ChannelGroup
->>>>>>> 6c061dbd
 
     The keys have the following meaning:
 
@@ -1035,13 +987,8 @@
 
     The DataGroup object can be created in two modes:
 
-<<<<<<< HEAD
     * using the *stream* and *address* keyword parameters - when reading
         from file
-=======
-    * using the *stream* and *address* keyword parameters - when reading from
-    file
->>>>>>> 6c061dbd
     * using any of the following presented keys - when creating a new DataGroup
 
     The keys have the following meaning:
@@ -1049,18 +996,11 @@
     * id - Block type identifier, always "DG"
     * block_len - Block size of this block in bytes (entire DGBLOCK)
     * next_dg_addr - Pointer to next data group block (DGBLOCK) (NIL allowed)
-<<<<<<< HEAD
     * first_cg_addr - Pointer to first channel group block (CGBLOCK)
         (NIL allowed)
     * trigger_addr - Pointer to trigger block (TRBLOCK) (NIL allowed)
     * data_block_addr - Pointer to the data block (see separate chapter
         on data storage)
-=======
-    * first_cg_addr - Pointer to first channel group block (CGBLOCK) (NIL
-    allowed)
-    * trigger_addr - Pointer to trigger block (TRBLOCK) (NIL allowed)
-    * data_block_addr - Pointer to the data block
->>>>>>> 6c061dbd
     * cg_nr - Number of channel groups (redundant information)
     * record_id_nr - Number of record IDs in the data block
     * reserved0 - since version 3.2; Reserved
@@ -1132,13 +1072,8 @@
 
     The TriggerBlock object can be created in two modes:
 
-<<<<<<< HEAD
     * using the *stream* and *address* keyword parameters - when reading
         from file
-=======
-    * using the *stream* and *address* keyword parameters - when reading from
-    file
->>>>>>> 6c061dbd
     * using the classmethod *from_text*
 
     The keys have the following meaning:
@@ -1227,13 +1162,8 @@
     * id - Block type identifier, always "HD"
     * block_len - Block size of this block in bytes (entire HDBLOCK)
     * first_dg_addr - Pointer to the first data group block (DGBLOCK)
-<<<<<<< HEAD
     * comment_addr - Pointer to the measurement file comment text (TXBLOCK)
         (NIL allowed)
-=======
-    * comment_addr - Pointer to the measurement file comment text (TXBLOCK) (NIL
-    allowed)
->>>>>>> 6c061dbd
     * program_addr - Pointer to program block (PRBLOCK) (NIL allowed)
     * dg_nr - Number of data groups (redundant information)
     * date - Date at which the recording was started in "DD:MM:YYYY" format
@@ -1337,17 +1267,10 @@
 
     The ProgramBlock object can be created in two modes:
 
-<<<<<<< HEAD
     * using the *stream* and *address* keyword parameters - when reading
         from file
     * using any of the following presented keys - when creating
         a new ProgramBlock
-=======
-    * using the *stream* and *address* keyword parameters - when reading from
-    file
-    * using any of the following presented keys - when creating a new
-    ProgramBlock
->>>>>>> 6c061dbd
 
     The keys have the following meaning:
 
@@ -1396,33 +1319,19 @@
 class SampleReduction(dict):
     ''' SRBLOCK class derived from *dict*
 
-<<<<<<< HEAD
     Currently the SampleReduction object can only be created by using
     the *stream* and *address* keyword parameters - when reading from file
-=======
-    Currently the SampleReduction object can only be created by using the
-    *stream* and *address* keyword parameters - when reading from file
->>>>>>> 6c061dbd
 
     The keys have the following meaning:
 
     * id - Block type identifier, always "SR"
     * block_len - Block size of this block in bytes (entire SRBLOCK)
-<<<<<<< HEAD
     * next_sr_addr - Pointer to next sample reduction block (SRBLOCK)
         (NIL allowed)
     * data_block_addr - Pointer to the data block for this sample reduction
     * cycles_nr - Number of reduced samples in the data block.
     * time_interval - Length of time interval [s] used to calculate
         the reduced samples.
-=======
-    * next_sr_addr - Pointer to next sample reduction block (SRBLOCK) (NIL
-    allowed)
-    * data_block_addr - Pointer to the data block for this sample reduction
-    * cycles_nr - Number of reduced samples in the data block.
-    * time_interval - Length of time interval [s] used to calculate the reduced
-    samples.
->>>>>>> 6c061dbd
 
     Parameters
     ----------
@@ -1472,13 +1381,8 @@
 
     The ProgramBlock object can be created in two modes:
 
-<<<<<<< HEAD
     * using the *stream* and *address* keyword parameters - when reading
         from file
-=======
-    * using the *stream* and *address* keyword parameters - when reading from
-    file
->>>>>>> 6c061dbd
     * using the classmethod *from_text*
 
     The keys have the following meaning:
@@ -1560,13 +1464,8 @@
 
     The TriggerBlock object can be created in two modes:
 
-<<<<<<< HEAD
     * using the *stream* and *address* keyword parameters - when reading
         from file
-=======
-    * using the *stream* and *address* keyword parameters - when reading from
-    file
->>>>>>> 6c061dbd
     * using the classmethod *from_text*
 
     The keys have the following meaning:
