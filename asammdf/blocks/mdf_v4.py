--- conflicted
+++ resolved
@@ -1480,6 +1480,7 @@
                                     end = None
 
                                 for info in address:
+
                                     current_count = info.count
 
                                     if current_offset + current_count < offset:
@@ -9715,11 +9716,8 @@
                             block_size = 0
 
                         partial_records = {id_: [] for _, id_ in groups}
-<<<<<<< HEAD
-=======
 #                        if self._file.tell() > 1_000_000_000:
 #                            break
->>>>>>> 83ececd9
 
                         rem = sort_data_block(
                             new_data, partial_records, cg_size, record_id_nr, _unpack_stuct
@@ -9738,8 +9736,7 @@
 
                                 if dg_cntr is not None:
                                     address = tell()
-
-                                    write(b"".join(new_data))
+                                    size = write(b"".join(new_data))
 
                                     offsets, size = get_vlsd_offsets(new_data)
 
@@ -9754,6 +9751,15 @@
 
                                 else:
                                     if size:
+#                                        block_info = DataBlockInfo(
+#                                            address=address,
+#                                            block_type=v4c.DT_BLOCK,
+#                                            raw_size=size,
+#                                            size=size,
+#                                            param=0,
+#                                        )
+#                                        final_records[rec_id].append(block_info)
+#                                        size = 0
 
                                         address = tell()
 
@@ -9762,9 +9768,9 @@
                                         raw_size = len(new_data)
                                         new_data = lz_compress(new_data)
                                         size = len(new_data)
-                                        write(new_data)
-
-                                        block_info = DataBlockInfo(
+                                        self._tempfile.write(new_data)
+
+                                        block_info = InvalidationBlockInfo(
                                             address=address,
                                             block_type=v4c.DZ_BLOCK_LZ,
                                             raw_size=raw_size,
