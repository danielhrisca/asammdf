import bisect
import json
import os
from pathlib import Path
import re
from threading import Lock
from traceback import format_exc

from natsort import natsorted
import numpy as np
from numpy import searchsorted
import pyqtgraph.functions as fn
from PySide6 import QtCore, QtGui, QtWidgets

from asammdf.gui import utils
from asammdf.gui.dialogs.range_editor import RangeEditor
from asammdf.gui.utils import (
    copy_ranges,
    get_colors_using_ranges,
    unique_ranges,
    value_as_str,
)
from asammdf.gui.widgets.plot import PlotSignal
import asammdf.mdf as mdf_module

from ...blocks.utils import extract_mime_names
from ..ui.numeric_offline import Ui_NumericDisplay
from ..utils import FONT_SIZE

HERE = Path(__file__).resolve().parent


OPS = {
    "!=": "__ne__",
    "==": "__eq__",
    ">": "__gt__",
    ">=": "__ge__",
    "<": "__lt__",
    "<=": "__le__",
}


class SignalOnline:
    def __init__(
        self,
        name="",
        raw=None,
        scaled=None,
        unit="",
        entry=(),
        conversion=None,
        exists=True,
        format="phys",
    ):
        self.name = name
        self.raw = raw
        self.scaled = scaled
        self.unit = unit
        self.entry = entry
        self.conversion = conversion
        self.exists = exists
        self.configured_from_device = True
        self.format = format

    @property
    def origin_uuid(self):
        return self.entry[0]

    @origin_uuid.setter
    def origin_uuid(self, value):
        self.entry = (value, self.name)

    def reset(self):
        self.raw = None
        self.scaled = None
        self.exists = True

    def update_values(self, values):
        self.raw = values[-1]
        if self.conversion:
            self.scaled = self.conversion.convert(values[-1:], as_bytes=True)[0]
        else:
            self.scaled = self.raw

    def __lt__(self, other):
        return self.name < other.name

    def get_value(self, index):
        if index == 0:
            return self.name
        elif index == 1:
            return self.raw
        elif index == 2:
            return self.scaled
        elif index == 3:
            return self.unit


class SignalOffline:
    def __init__(
        self,
        signal=None,
        exists=True,
    ):
        self.signal = signal
        self.exists = exists
        self.raw = None
        self.scaled = None
        self.last_timestamp = None
        self.entry = signal.entry
        self.name = signal.name
        self.unit = signal.unit
        self.format = getattr(signal, "format", "phys")

    def reset(self):
        self.signal = None
        self.exists = True
        self.raw = None
        self.scaled = None
        self.last_timestamp = None

    def __lt__(self, other):
        return self.name < other.name

    def set_timestamp(self, timestamp):
        if timestamp is not None and (self.last_timestamp is None or self.last_timestamp != timestamp):
            self.last_timestamp = timestamp

            sig = self.signal
            if sig.samples.size:
                idx = searchsorted(sig.timestamps, timestamp, side="right")
                idx -= 1
                if idx < 0:
                    idx = 0

                self.raw = sig.raw_samples[idx]
                self.scaled = sig.phys_samples[idx]

    def get_value(self, index, timestamp=None):
        self.set_timestamp(timestamp)
        if self.signal is not None:
            if index == 0:
                return self.signal.name
            elif index == 1:
                return self.raw
            elif index == 2:
                return self.scaled
            elif index == 3:
                return self.unit


class OnlineBackEnd:
    def __init__(self, signals, numeric):
        super().__init__()

        self.signals = signals or []
        self.map = None
        self.numeric = numeric

        self.sorted_column_index = 0
        self.sort_reversed = False
        self.numeric_viewer = None

        self.update()

    def update_signal_origin_uuid(self, signal, origin_uuid):
        old_entry = signal.entry
        signal.origin_uuid = origin_uuid
        self.map[signal.entry] = signal
        del self.map[old_entry]

        self.numeric_viewer.dataView.ranges[signal.entry] = self.numeric_viewer.dataView.ranges[old_entry]
        del self.numeric_viewer.dataView.ranges[old_entry]

    def update(self, others=()):
        self.map = {signal.entry: signal for signal in self.signals}
        for signal in others:
            if signal.entry not in self.map:
                self.map[signal.entry] = signal
                self.signals.append(signal)

        self.sort()

    def sort_column(self, ix):
        if ix != self.sorted_column_index:
            self.sorted_column_index = ix
            self.sort_reversed = False
        else:
            self.sort_reversed = not self.sort_reversed

        self.sort()

    def data_changed(self):
        self.refresh_ui()

    def refresh_ui(self):
        if self.numeric is not None and self.numeric.mode == "offline":
            numeric = self.numeric
            numeric._min = float("inf")
            numeric._max = -float("inf")

            for sig in self.signals:
                if sig.samples.size:
                    numeric._min = min(self._min, sig.timestamps[0])
                    numeric._max = max(self._max, sig.timestamps[-1])

            if numeric._min == float("inf"):
                numeric._min = numeric._max = 0

            numeric._timestamp = numeric._min

            numeric.timestamp.setRange(numeric._min, numeric._max)
            numeric.min_t.setText(f"{numeric._min:.9f}s")
            numeric.max_t.setText(f"{numeric._max:.9f}s")
            numeric.set_timestamp(numeric._min)

        if self.numeric_viewer is not None:
            self.numeric_viewer.refresh_ui()

    def sort(self):
        sorted_column_index = self.sorted_column_index

        if sorted_column_index == 0:
            self.signals = natsorted(self.signals, key=lambda x: x.name, reverse=self.sort_reversed)

        elif sorted_column_index in (1, 2):
            numeric = []
            string = []
            nones = []

            for signal in self.signals:
                value = signal.get_value(sorted_column_index)
                if value is None:
                    nones.append(signal)
                elif isinstance(value, (np.flexible, bytes)):
                    string.append(signal)
                else:
                    numeric.append(signal)

            self.signals = [
                *sorted(
                    numeric,
                    key=lambda x: x.get_value(sorted_column_index),
                    reverse=self.sort_reversed,
                ),
                *sorted(
                    string,
                    key=lambda x: x.get_value(sorted_column_index),
                    reverse=self.sort_reversed,
                ),
                *natsorted(nones, key=lambda x: x.name, reverse=self.sort_reversed),
            ]

        elif sorted_column_index == 3:
            self.signals = natsorted(self.signals, key=lambda x: x.unit, reverse=self.sort_reversed)

        self.data_changed()

    def set_values(self, values=None):
        map_ = self.map
        if values:
            for entry, vals in values.items():
                sig = map_[entry]
                sig.update_values(vals)

            if self.sorted_column_index in (1, 2):
                self.sort()
            else:
                self.data_changed()

    def reset(self):
        for sig in self.signals:
            sig.reset()
        self.data_changed()

    def __len__(self):
        return len(self.signals)

    def does_not_exist(self, entry, exists):
        self.map[entry].exists = exists

    def get_signal_value(self, signal, column):
        return signal.get_value(column)

    def set_format(self, fmt, rows):
        for row in rows:
            self.signals[row].format = fmt


class OfflineBackEnd:
    def __init__(self, signals, numeric):
        super().__init__()

        self.timestamp = None

        self.signals = signals or []
        self.map = None
        self.numeric = numeric

        self.sorted_column_index = 0
        self.sort_reversed = False
        self.numeric_viewer = None

        self.timebase = np.array([])

    def update(self, others=()):
        self.map = {signal.entry: signal for signal in self.signals}
        for signal in others:
            if signal.entry not in self.map:
                self.map[signal.entry] = signal
                self.signals.append(signal)

        if self.signals:
            timestamps = {id(signal.signal.timestamps): signal.signal.timestamps for signal in self.signals}
            timestamps = list(timestamps.values())
            self.timebase = np.unique(np.concatenate(timestamps))
        else:
            self.timebase = np.array([])

        self.sort()

    def sort_column(self, ix):
        if ix != self.sorted_column_index:
            self.sorted_column_index = ix
            self.sort_reversed = False
        else:
            self.sort_reversed = not self.sort_reversed

        self.sort()

    def data_changed(self):
        self.refresh_ui()

    def refresh_ui(self):
        if self.numeric_viewer is not None:
            self.numeric_viewer.refresh_ui()

    def sort(self):
        sorted_column_index = self.sorted_column_index

        if sorted_column_index == 0:
            self.signals = natsorted(self.signals, key=lambda x: x.name, reverse=self.sort_reversed)

        elif sorted_column_index in (1, 2):
            numeric = []
            string = []
            nones = []

            for signal in self.signals:
                value = signal.get_value(sorted_column_index, self.timestamp)
                if value is None:
                    nones.append(signal)
                elif isinstance(value, (np.flexible, bytes)):
                    string.append(signal)
                else:
                    numeric.append(signal)

            self.signals = [
                *sorted(
                    numeric,
                    key=lambda x: x.get_value(sorted_column_index),
                    reverse=self.sort_reversed,
                ),
                *sorted(
                    string,
                    key=lambda x: x.get_value(sorted_column_index),
                    reverse=self.sort_reversed,
                ),
                *natsorted(nones, key=lambda x: x.name, reverse=self.sort_reversed),
            ]

        elif sorted_column_index == 3:
            self.signals = natsorted(self.signals, key=lambda x: x.unit, reverse=self.sort_reversed)

        self.data_changed()

    def get_timestamp(self, stamp):
        max_idx = len(self.timebase) - 1
        if max_idx == -1:
            return stamp

        idx = np.searchsorted(self.timebase, stamp)
        if idx > max_idx:
            idx = max_idx

        return self.timebase[idx]

    def set_timestamp(self, stamp):
        self.timestamp = stamp
        if self.sorted_column_index in (1, 2):
            self.sort()
        else:
            self.data_changed()

    def reset(self):
        for sig in self.signals:
            sig.reset()
        self.data_changed()

    def __len__(self):
        return len(self.signals)

    def does_not_exist(self, entry, exists):
        self.map[entry].exists = exists

    def get_signal_value(self, signal, column):
        return signal.get_value(column, self.timestamp)

    def set_format(self, fmt, rows):
        for row in rows:
            self.signals[row].format = fmt


class TableModel(QtCore.QAbstractTableModel):
    def __init__(self, parent, background_color, font_color):
        super().__init__(parent)
        self.numeric_viewer = parent
        self.backend = parent.backend
        self.view = None
        self.format = "Physical"
        self.float_precision = -1
        self.background_color = background_color
        self.font_color = font_color

    def headerData(self, section, orientation, role=None):
        pass

    def columnCount(self, parent=None):
        return 4

    def rowCount(self, parent=None):
        return len(self.backend)

    def data(self, index, role=QtCore.Qt.ItemDataRole.DisplayRole):
        row = index.row()
        col = index.column()

        signal = self.backend.signals[row]
        cell = self.backend.get_signal_value(signal, col)

        if role == QtCore.Qt.ItemDataRole.DisplayRole:
            if cell is None:
                return "●"
            elif isinstance(cell, (bytes, np.bytes_)):
                return cell.decode("utf-8", "replace")
            elif isinstance(cell, str):
                return cell
            elif isinstance(cell, (np.ndarray, np.record, np.recarray)):
                return str(cell[0])
            else:
                if np.isnan(cell):
                    return "NaN"
                else:
                    return value_as_str(cell, signal.format, None, self.float_precision)

        elif role == QtCore.Qt.ItemDataRole.BackgroundRole:
            channel_ranges = self.view.ranges[signal.entry]
            raw_cell = self.backend.get_signal_value(signal, 1)
            scaled_cell = self.backend.get_signal_value(signal, 2)

            try:
                scaled_value = float(scaled_cell)
                value = scaled_value
            except:
                scaled_value = str(scaled_cell)

                try:
                    raw_value = float(raw_cell)
                    value = raw_value
                except:
                    value = scaled_value

            new_background_color, new_font_color = get_colors_using_ranges(
                value,
                ranges=channel_ranges,
                default_background_color=self.background_color,
                default_font_color=self.font_color,
            )

            return new_background_color if new_background_color != self.background_color else None

        elif role == QtCore.Qt.ItemDataRole.ForegroundRole:
            channel_ranges = self.view.ranges[signal.entry]
            raw_cell = self.backend.get_signal_value(signal, 1)
            scaled_cell = self.backend.get_signal_value(signal, 2)

            try:
                scaled_value = float(scaled_cell)
                value = scaled_value
            except:
                scaled_value = str(scaled_cell)

                try:
                    raw_value = float(raw_cell)
                    value = raw_value
                except:
                    value = scaled_value

            new_background_color, new_font_color = get_colors_using_ranges(
                value,
                ranges=channel_ranges,
                default_background_color=self.background_color,
                default_font_color=self.font_color,
            )

            return new_font_color if new_font_color != self.font_color else None

        elif role == QtCore.Qt.ItemDataRole.TextAlignmentRole:
            if col:
                return int(QtCore.Qt.AlignmentFlag.AlignRight | QtCore.Qt.AlignmentFlag.AlignVCenter)
            else:
                return int(QtCore.Qt.AlignmentFlag.AlignLeft | QtCore.Qt.AlignmentFlag.AlignVCenter)

        elif role == QtCore.Qt.ItemDataRole.DecorationRole:
            if col == 0:
                if not signal.exists:
                    icon = utils.ERROR_ICON
                    if icon is None:
                        utils.ERROR_ICON = QtGui.QIcon()
                        utils.ERROR_ICON.addPixmap(
                            QtGui.QPixmap(":/error.png"),
                            QtGui.QIcon.Mode.Normal,
                            QtGui.QIcon.State.Off,
                        )

                        utils.NO_ERROR_ICON = QtGui.QIcon()

                        icon = utils.ERROR_ICON
                else:
                    icon = utils.NO_ERROR_ICON
                    if icon is None:
                        utils.ERROR_ICON = QtGui.QIcon()
                        utils.ERROR_ICON.addPixmap(
                            QtGui.QPixmap(":/error.png"),
                            QtGui.QIcon.Mode.Normal,
                            QtGui.QIcon.State.Off,
                        )

                        utils.NO_ERROR_ICON = QtGui.QIcon()

                        icon = utils.NO_ERROR_ICON

                return icon

            elif col in (1, 2):
                has_ranges = bool(self.view.ranges.get(signal.entry, False))
                if has_ranges:
                    icon = utils.RANGE_INDICATOR_ICON
                    if icon is None:
                        utils.RANGE_INDICATOR_ICON = QtGui.QIcon()
                        utils.RANGE_INDICATOR_ICON.addPixmap(
                            QtGui.QPixmap(":/paint.png"),
                            QtGui.QIcon.Mode.Normal,
                            QtGui.QIcon.State.Off,
                        )

                        utils.NO_ERROR_ICON = QtGui.QIcon()
                        utils.NO_ICON = QtGui.QIcon()

                        icon = utils.RANGE_INDICATOR_ICON
                else:
                    icon = utils.NO_ERROR_ICON
                    if icon is None:
                        utils.RANGE_INDICATOR_ICON = QtGui.QIcon()
                        utils.RANGE_INDICATOR_ICON.addPixmap(
                            QtGui.QPixmap(":/paint.png"),
                            QtGui.QIcon.Mode.Normal,
                            QtGui.QIcon.State.Off,
                        )

                        utils.NO_ERROR_ICON = QtGui.QIcon()
                        utils.NO_ICON = QtGui.QIcon()

                        icon = utils.NO_ERROR_ICON

                return icon

    def flags(self, index):
        return (
            QtCore.Qt.ItemFlag.ItemIsEnabled
            | QtCore.Qt.ItemFlag.ItemIsSelectable
            | QtCore.Qt.ItemFlag.ItemIsDragEnabled
        )

    def setData(self, index, value, role=None):
        pass

    def supportedDropActions(self) -> bool:
        return QtCore.Qt.DropAction.MoveAction | QtCore.Qt.DropAction.CopyAction

    def set_format(self, fmt, indexes):
        if fmt not in ("phys", "hex", "bin", "ascii"):
            return

        self.format = fmt

        rows = {index.row() for index in indexes}

        self.backend.set_format(fmt, rows)


class TableView(QtWidgets.QTableView):
    add_channels_request = QtCore.Signal(list)

    def __init__(self, parent):
        super().__init__(parent)
        self.numeric_viewer = parent
        self.backend = parent.backend

        self.ranges = {}

        self._backgrund_color = self.palette().color(QtGui.QPalette.ColorRole.Window)
        self._font_color = self.palette().color(QtGui.QPalette.ColorRole.WindowText)

        model = TableModel(parent, self._backgrund_color, self._font_color)
        self.setModel(model)
        model.view = self

        self.horizontalHeader().hide()
        self.verticalHeader().hide()

        self.setHorizontalScrollMode(QtWidgets.QAbstractItemView.ScrollMode.ScrollPerPixel)
        self.setVerticalScrollMode(QtWidgets.QAbstractItemView.ScrollMode.ScrollPerPixel)

        self.setSelectionBehavior(QtWidgets.QAbstractItemView.SelectionBehavior.SelectRows)
        self.setSelectionMode(QtWidgets.QAbstractItemView.SelectionMode.ExtendedSelection)
        self.setDragEnabled(True)
        self.setDropIndicatorShown(True)

        self.doubleClicked.connect(self.edit_ranges)

        self.setDragDropMode(QtWidgets.QAbstractItemView.DragDropMode.InternalMove)

        self.double_clicked_enabled = True

    def sizeHint(self):
        width = 2 * self.frameWidth()
        for i in range(self.model().columnCount()):
            width += self.columnWidth(i)

        height = 2 * self.frameWidth()
        height += 24 * self.model().rowCount()

        return QtCore.QSize(width, height)

    def keyPressEvent(self, event):
        key = event.key()
        modifiers = event.modifiers()

        if key == QtCore.Qt.Key.Key_Delete and modifiers == QtCore.Qt.KeyboardModifier.NoModifier:
            event.accept()
            selected_items = {index.row() for index in self.selectedIndexes() if index.isValid()}

            for row in reversed(list(selected_items)):
                signal = self.backend.signals.pop(row)
                del self.backend.map[signal.entry]

            self.backend.update()

        elif key == QtCore.Qt.Key.Key_R and modifiers == QtCore.Qt.KeyboardModifier.ControlModifier:
            event.accept()

            selected_items = {index.row() for index in self.selectedIndexes() if index.isValid()}

            if selected_items:
                ranges = []

                for row in selected_items:
                    signal = self.backend.signals[row]
                    if self.ranges[signal.entry]:
                        ranges.extend(self.ranges[signal.entry])

                dlg = RangeEditor(
                    "<selected items>",
                    "",
                    ranges=unique_ranges(ranges),
                    parent=self,
                    brush=True,
                )
                dlg.exec_()
                if dlg.pressed_button == "apply":
                    ranges = dlg.result
                    for row in selected_items:
                        signal = self.backend.signals[row]
                        self.ranges[signal.entry] = copy_ranges(ranges)

                    self.backend.update()

        elif (
            modifiers == (QtCore.Qt.KeyboardModifier.ControlModifier | QtCore.Qt.KeyboardModifier.ShiftModifier)
            and key == QtCore.Qt.Key.Key_C
        ):
            event.accept()

            selected_items = {index.row() for index in self.selectedIndexes() if index.isValid()}

            if not selected_items:
                return
            else:
                row = list(selected_items)[0]
                signal = self.backend.signals[row]

                info = {
                    "format": signal.format,
                    "ranges": copy_ranges(self.ranges[signal.entry]),
                }

                for range_info in info["ranges"]:
                    range_info["background_color"] = range_info["background_color"].color().name()
                    range_info["font_color"] = range_info["font_color"].color().name()

                QtWidgets.QApplication.instance().clipboard().setText(json.dumps(info))

        elif (
            modifiers == (QtCore.Qt.KeyboardModifier.ControlModifier | QtCore.Qt.KeyboardModifier.ShiftModifier)
            and key == QtCore.Qt.Key.Key_V
        ):
            event.accept()

            info = QtWidgets.QApplication.instance().clipboard().text()
            selected_items = {index.row() for index in self.selectedIndexes() if index.isValid()}

            if not selected_items:
                return

            try:
                info = json.loads(info)
                for range_info in info["ranges"]:
                    range_info["background_color"] = QtGui.QBrush(QtGui.QColor(range_info["background_color"]))
                    range_info["font_color"] = QtGui.QBrush(QtGui.QColor(range_info["font_color"]))
            except:
                print(format_exc())
            else:
                for row in selected_items:
                    signal = self.backend.signals[row]

                    signal.format = info["format"]
                    self.ranges[signal.entry] = copy_ranges(info["ranges"])

                self.backend.update()

        else:
            super().keyPressEvent(event)

    def startDrag(self, supportedActions):
        selected_items = [index.row() for index in self.selectedIndexes() if index.isValid()]

        mimeData = QtCore.QMimeData()

        data = []
        numeric_mode = self.backend.numeric.mode

        for row in sorted(set(selected_items)):
            signal = self.backend.signals[row]

            entry = signal.entry if numeric_mode == "online" else signal.signal.entry

            group_index, channel_index = entry

            ranges = copy_ranges(self.ranges[signal.entry])

            for range_info in ranges:
                range_info["font_color"] = range_info["font_color"].color().name()
                range_info["background_color"] = range_info["background_color"].color().name()

            info = {
                "name": signal.name,
                "computation": {},
                "computed": True,
                "group_index": group_index,
                "channel_index": channel_index,
                "ranges": ranges,
                "origin_uuid": str(entry[0]) if numeric_mode == "online" else signal.signal.origin_uuid,
                "type": "channel",
                "uuid": os.urandom(6).hex(),
            }

            data.append(info)

        data = json.dumps(data).encode("utf-8")

        mimeData.setData("application/octet-stream-asammdf", QtCore.QByteArray(data))

        drag = QtGui.QDrag(self)
        drag.setMimeData(mimeData)
        drag.exec(QtCore.Qt.DropAction.CopyAction)

    def dragEnterEvent(self, e):
        e.accept()

    def dropEvent(self, e):
        if e.source() is self:
            return
        else:
            data = e.mimeData()
            if data.hasFormat("application/octet-stream-asammdf"):
                names = extract_mime_names(data)
                self.add_channels_request.emit(names)
            else:
                return

    def edit_ranges(self, index):
        if not self.double_clicked_enabled or not index.isValid():
            return

        row = index.row()
        signal = self.backend.signals[row]

        dlg = RangeEditor(signal.name, signal.unit, self.ranges[signal.entry], parent=self, brush=True)
        dlg.exec_()
        if dlg.pressed_button == "apply":
            ranges = dlg.result
            self.ranges[signal.entry] = ranges

    def set_format(self, fmt):
        indexes = self.selectedIndexes()
        self.model().set_format(fmt, indexes)


class HeaderModel(QtCore.QAbstractTableModel):
    def __init__(self, parent):
        super().__init__(parent)
        self.backend = parent.backend

    def columnCount(self, parent=None):
        return 4

    def rowCount(self, parent=None):
        return 1  # 1?

    def data(self, index, role=QtCore.Qt.ItemDataRole.DisplayRole):
        col = index.column()

        names = ["Name", "Raw", "Scaled", "Unit"]

        if role == QtCore.Qt.ItemDataRole.DisplayRole:
            return names[col]

        elif role == QtCore.Qt.ItemDataRole.DecorationRole:
            if col != self.backend.sorted_column_index:
                return
            else:
                if self.backend.sort_reversed:
                    icon = QtGui.QIcon(":/sort-descending.png")
                else:
                    icon = QtGui.QIcon(":/sort-ascending.png")

                return icon

        elif role == QtCore.Qt.ItemDataRole.TextAlignmentRole:
            return QtCore.Qt.AlignmentFlag.AlignLeft | QtCore.Qt.AlignmentFlag.AlignVCenter

    def headerData(self, section, orientation, role=None):
        pass


class HeaderView(QtWidgets.QTableView):
    sorting_changed = QtCore.Signal(int)

    def __init__(self, parent):
        super().__init__(parent)
        self.numeric_viewer = parent
        self.backend = parent.backend

        self.table = parent.dataView
        self.setModel(HeaderModel(parent))
        self.padding = 10

        self.header_cell_being_resized = None
        self.header_being_resized = False

        self.setMouseTracking(True)
        self.viewport().setMouseTracking(True)
        self.viewport().installEventFilter(self)

        self.setIconSize(QtCore.QSize(16, 16))
        self.setSizePolicy(
            QtWidgets.QSizePolicy(QtWidgets.QSizePolicy.Policy.Maximum, QtWidgets.QSizePolicy.Policy.Maximum)
        )
        self.setWordWrap(False)
        self.setHorizontalScrollBarPolicy(QtCore.Qt.ScrollBarPolicy.ScrollBarAlwaysOff)
        self.setVerticalScrollBarPolicy(QtCore.Qt.ScrollBarPolicy.ScrollBarAlwaysOff)

        self.setHorizontalScrollMode(QtWidgets.QAbstractItemView.ScrollMode.ScrollPerPixel)
        self.setVerticalScrollMode(QtWidgets.QAbstractItemView.ScrollMode.ScrollPerPixel)
        font = QtGui.QFont()
        font.setBold(True)
        self.setFont(font)

        self.horizontalHeader().hide()
        self.verticalHeader().hide()
        self.setHorizontalScrollBarPolicy(QtCore.Qt.ScrollBarPolicy.ScrollBarAlwaysOff)
        self.setVerticalScrollBarPolicy(QtCore.Qt.ScrollBarPolicy.ScrollBarAlwaysOff)

        self.setContextMenuPolicy(QtCore.Qt.ContextMenuPolicy.CustomContextMenu)
        self.customContextMenuRequested.connect(self.show_menu)

        self.resize(self.sizeHint())

    def showEvent(self, a0: QtGui.QShowEvent) -> None:
        super().showEvent(a0)
        self.initial_size = self.size()

    def mouseDoubleClickEvent(self, event):
        point = event.pos()
        ix = self.indexAt(point)
        col = ix.column()
        if event.button() == QtCore.Qt.MouseButton.LeftButton:
            self.backend.sort_column(col)
            self.sorting_changed.emit(col)
        else:
            super().mouseDoubleClickEvent(event)

    def show_menu(self, position):
        count = len(self.backend)

        menu = QtWidgets.QMenu()
        menu.addAction(self.tr(f"{count} rows in the numeric window"))
        menu.addSeparator()

        menu.addAction(self.tr("Automatic set columns width"))

        action = menu.exec_(self.viewport().mapToGlobal(position))

        if action is None:
            return

        if action.text() == "Automatic set columns width":
            self.numeric_viewer.auto_size_header()

    def eventFilter(self, object: QtCore.QObject, event: QtCore.QEvent):
        if event.type() in [
            QtCore.QEvent.Type.MouseButtonPress,
            QtCore.QEvent.Type.MouseButtonRelease,
            QtCore.QEvent.Type.MouseButtonDblClick,
            QtCore.QEvent.Type.MouseMove,
        ]:
            return self.manage_resizing(object, event)

        return False

    def manage_resizing(self, object: QtCore.QObject, event: QtCore.QEvent):
        def over_header_cell_edge(mouse_position, margin=3):
            x = mouse_position
            if self.columnAt(x - margin) != self.columnAt(x + margin):
                if self.columnAt(x + margin) == 0:
                    return None
                else:
                    return self.columnAt(x - margin)
            else:
                return None

        mouse_position = event.pos().x()
        orthogonal_mouse_position = event.pos().y()

        if over_header_cell_edge(mouse_position) is not None:
            self.viewport().setCursor(QtGui.QCursor(QtCore.Qt.CursorShape.SplitHCursor))

        else:
            self.viewport().setCursor(QtGui.QCursor(QtCore.Qt.CursorShape.ArrowCursor))

        if event.type() == QtCore.QEvent.Type.MouseButtonPress:
            if over_header_cell_edge(mouse_position) is not None:
                self.header_cell_being_resized = over_header_cell_edge(mouse_position)
                return True
            else:
                self.header_cell_being_resized = None

        if event.type() == QtCore.QEvent.Type.MouseButtonRelease:
            self.header_cell_being_resized = None
            self.header_being_resized = False

        if event.type() == QtCore.QEvent.Type.MouseButtonDblClick:
            if over_header_cell_edge(mouse_position) is not None:
                header_index = over_header_cell_edge(mouse_position)
                self.numeric_viewer.auto_size_column(header_index)
                return True

        if event.type() == QtCore.QEvent.Type.MouseMove:
            if self.header_cell_being_resized is not None:
                size = mouse_position - self.columnViewportPosition(self.header_cell_being_resized)
                if size > 10:
                    self.setColumnWidth(self.header_cell_being_resized, size)
                    self.numeric_viewer.dataView.setColumnWidth(self.header_cell_being_resized, size)

                    self.updateGeometry()
                    self.numeric_viewer.dataView.updateGeometry()
                return True

            elif self.header_being_resized:
                size = orthogonal_mouse_position - self.geometry().top()
                self.setFixedHeight(max(size, self.initial_size.height()))

                self.updateGeometry()
                self.numeric_viewer.dataView.updateGeometry()
                return True

        return False

    def sizeHint(self):
        width = self.table.sizeHint().width() + self.verticalHeader().width()
        height = 16 + self.font().pointSize() + 2 * self.frameWidth()

        return QtCore.QSize(width, height)

    def minimumSizeHint(self):
        return QtCore.QSize(50, self.sizeHint().height())


class NumericViewer(QtWidgets.QWidget):
    def __init__(self, backend):
        super().__init__()

        backend.numeric_viewer = self
        self.backend = backend

        self.dataView = TableView(parent=self)

        self.columnHeader = HeaderView(parent=self)

        self.gridLayout = QtWidgets.QGridLayout()
        self.gridLayout.setContentsMargins(0, 0, 0, 0)
        self.gridLayout.setSpacing(0)
        self.setLayout(self.gridLayout)

        self.dataView.horizontalScrollBar().valueChanged.connect(self.columnHeader.horizontalScrollBar().setValue)

        self.columnHeader.horizontalScrollBar().valueChanged.connect(self.dataView.horizontalScrollBar().setValue)

        # self.dataView.setHorizontalScrollBarPolicy(QtCore.Qt.ScrollBarPolicy.ScrollBarAlwaysOff)
        # self.dataView.setVerticalScrollBarPolicy(QtCore.Qt.ScrollBarPolicy.ScrollBarAlwaysOff)

        self.gridLayout.addWidget(self.columnHeader, 0, 0)
        self.gridLayout.addWidget(self.dataView, 1, 0)
        # self.gridLayout.addWidget(self.dataView.horizontalScrollBar(), 2, 0, 1, 1)
        # self.gridLayout.addWidget(self.dataView.verticalScrollBar(), 1, 1, 1, 1)

        self.dataView.verticalScrollBar().setSizePolicy(
            QtWidgets.QSizePolicy(QtWidgets.QSizePolicy.Policy.Fixed, QtWidgets.QSizePolicy.Policy.Ignored)
        )
        self.dataView.horizontalScrollBar().setSizePolicy(
            QtWidgets.QSizePolicy(QtWidgets.QSizePolicy.Policy.Ignored, QtWidgets.QSizePolicy.Policy.Fixed)
        )

        self.gridLayout.setColumnStretch(0, 1)
        self.gridLayout.setRowStretch(1, 1)

        self.columnHeader.setSizePolicy(QtWidgets.QSizePolicy.Policy.Maximum, QtWidgets.QSizePolicy.Policy.Maximum)

        self.default_row_height = 24
        self.set_styles()

        for column_index in range(self.columnHeader.model().columnCount()):
            self.auto_size_column(column_index)

        self.columnHeader.horizontalHeader().setStretchLastSection(True)

        self.columnHeader.horizontalHeader().sectionResized.connect(self.update_horizontal_scroll)

        self.columnHeader.horizontalHeader().setMinimumSectionSize(1)
        self.dataView.horizontalHeader().setMinimumSectionSize(1)

        self.show()

    def set_styles(self):
        self.dataView.verticalHeader().setDefaultSectionSize(self.default_row_height)
        self.dataView.verticalHeader().setMinimumSectionSize(self.default_row_height)
        self.dataView.verticalHeader().setMaximumSectionSize(self.default_row_height)
        self.dataView.verticalHeader().sectionResizeMode(QtWidgets.QHeaderView.ResizeMode.Fixed)
        self.columnHeader.verticalHeader().setDefaultSectionSize(self.default_row_height)
        self.columnHeader.verticalHeader().setMinimumSectionSize(self.default_row_height)
        self.columnHeader.verticalHeader().setMaximumSectionSize(self.default_row_height)
        self.columnHeader.verticalHeader().sectionResizeMode(QtWidgets.QHeaderView.ResizeMode.Fixed)

    def auto_size_header(self):
        s = 0
        for i in range(self.columnHeader.model().columnCount()):
            s += self.auto_size_column(i)

        delta = int((self.dataView.viewport().size().width() - s) // 4)

        if delta > 0:
            for i in range(self.columnHeader.model().columnCount()):
                self.auto_size_column(i, extra_padding=delta)
            # self.dataView.horizontalScrollBar().hide()
        else:
            self.dataView.horizontalScrollBar().show()

    def update_horizontal_scroll(self, *args):
        return

        s = 0
        for i in range(self.columnHeader.model().columnCount()):
            s += self.dataView.columnWidth(i) + self.dataView.frameWidth()

        if self.dataView.viewport().size().width() < s:
            self.dataView.horizontalScrollBar().show()
        else:
            self.dataView.horizontalScrollBar().hide()

    def auto_size_column(self, column_index, extra_padding=0):
        width = 0

        N = 100
        for i in range(self.dataView.model().rowCount())[:N]:
            mi = self.dataView.model().index(i, column_index)
            text = self.dataView.model().data(mi)
            w = self.dataView.fontMetrics().boundingRect(text.replace("\0", " ")).width()
            width = max(width, w)

        for i in range(self.columnHeader.model().rowCount()):
            mi = self.columnHeader.model().index(i, column_index)
            text = self.columnHeader.model().data(mi)
            w = self.columnHeader.fontMetrics().boundingRect(text.replace("\0", " ")).width()
            width = max(width, w)

        padding = 20
        width += padding + extra_padding

        self.columnHeader.setColumnWidth(column_index, width)
        self.dataView.setColumnWidth(column_index, self.columnHeader.columnWidth(column_index))

        self.dataView.updateGeometry()
        self.columnHeader.updateGeometry()

        return width

    def scroll_to_column(self, column=0):
        index = self.dataView.model().index(0, column)
        self.dataView.scrollTo(index)
        self.columnHeader.selectColumn(column)
        self.columnHeader.on_selectionChanged(force=True)

    def refresh_ui(self):
        self.models = []
        self.models += [
            self.dataView.model(),
            self.columnHeader.model(),
        ]

        for model in self.models:
            model.beginResetModel()
            model.endResetModel()

        for view in [self.columnHeader, self.dataView]:
            view.updateGeometry()


class Numeric(Ui_NumericDisplay, QtWidgets.QWidget):
    add_channels_request = QtCore.Signal(list)
    timestamp_changed_signal = QtCore.Signal(object, float)

    def __init__(
        self,
        channels=None,
        format=None,
        mode="offline",
        float_precision=None,
        *args,
        **kwargs,
    ):
        super().__init__(*args, **kwargs)
        self.setupUi(self)

        self.mode = mode

        self.lock = Lock()
        self.visible_entries_modified = True

        self._settings = QtCore.QSettings()

        if mode == "offline":
            backend = OfflineBackEnd(None, self)
        else:
            backend = OnlineBackEnd(None, self)
        self.channels = NumericViewer(backend)

        self.channels.dataView.ranges = {}

        self.main_layout.insertWidget(0, self.channels)
        self.main_layout.setStretch(0, 1)

        self.float_precision.addItems(["Full float precision"] + [f"{i} float decimals" for i in range(16)])

        self.float_precision.currentIndexChanged.connect(self.set_float_precision)

        format = format or self._settings.value("numeric_format", "Physical")
        if format not in ("Physical", "Hex", "Binary", "Ascii"):
            format = "Physical"
            self._settings.setValue("numeric_format", format)

        if float_precision is None:
            float_precision = self._settings.value("numeric_float_precision", -1, type=int)
        self.float_precision.setCurrentIndex(float_precision + 1)

        self.timebase = np.array([])
        self._timestamp = None

        if channels:
            self.add_new_channels(channels)

        self.channels.dataView.add_channels_request.connect(self.add_channels_request)
        self.channels.dataView.verticalScrollBar().valueChanged.connect(self.reset_visible_entries)
        self.channels.columnHeader.sorting_changed.connect(self.reset_visible_entries)

        self.channels.auto_size_header()
        self.double_clicked_enabled = True

        if self.mode == "offline":
            self.pattern = {}

            self.timestamp.valueChanged.connect(self._timestamp_changed)
            self.timestamp_slider.valueChanged.connect(self._timestamp_slider_changed)

            self._inhibit = False

            self.forward.clicked.connect(self.search_forward)
            self.backward.clicked.connect(self.search_backward)
            self.op.addItems([">", ">=", "<", "<=", "==", "!="])

            self.time_group.setHidden(True)
            self.search_group.setHidden(True)

            self.toggle_controls_btn.clicked.connect(self.toggle_controls)
        else:
            self.toggle_controls_btn.setHidden(True)
            self.time_group.setHidden(True)
            self.search_group.setHidden(True)

    def add_new_channels(self, channels, mime_data=None):
        if self.mode == "online":
            others = []
            for sig in channels:
                if sig is not None:
                    entry = (sig.origin_uuid, sig.name)

                    others.append(
                        SignalOnline(
                            name=sig.name,
                            conversion=sig.conversion,
                            entry=entry,
                            unit=sig.unit,
                            format=getattr(sig, "format", "phys"),
                        )
                    )

                    ranges = copy_ranges(sig.ranges)
                    for range_info in ranges:
                        range_info["font_color"] = fn.mkBrush(range_info["font_color"])
                        range_info["background_color"] = fn.mkBrush(range_info["background_color"])
                    sig.ranges = ranges

                    self.channels.dataView.ranges[entry] = sig.ranges

        else:
            others = []
            for sig in channels:
                if sig is not None:
                    sig.flags &= ~sig.Flags.computed
                    sig.computation = None
                    ranges = sig.ranges
                    exists = getattr(sig, "exists", True)
                    sig = PlotSignal(sig, allow_trim=False, allow_nans=True)
                    if sig.conversion:
                        sig.phys_samples = sig.conversion.convert(sig.raw_samples, as_bytes=True)
                    sig.entry = sig.group_index, sig.channel_index

                    others.append(
                        SignalOffline(
                            signal=sig,
                            exists=exists,
                        )
                    )

                    for range_info in ranges:
                        range_info["font_color"] = fn.mkBrush(range_info["font_color"])
                        range_info["background_color"] = fn.mkBrush(range_info["background_color"])
                    sig.ranges = ranges

                    self.channels.dataView.ranges[sig.entry] = ranges

        self.channels.backend.update(others)
        self.channels.auto_size_header()
        self.update_timebase()

    def reset(self):
        self.channels.backend.reset()
        self.channels.dataView.double_clicked_enabled = True

    def set_values(self, values=None):
        selection = self.channels.dataView.selectedIndexes()
        self.channels.backend.set_values(values)

        selection_model = self.channels.dataView.selectionModel()
        for index in selection:
            selection_model.select(index, QtCore.QItemSelectionModel.SelectionFlag.Select)

    def to_config(self):
        channels = []
        for signal in self.channels.backend.signals:
            ranges = self.channels.dataView.ranges[signal.entry]
            ranges = copy_ranges(ranges)

            for range_info in ranges:
                range_info["font_color"] = range_info["font_color"].color().name()
                range_info["background_color"] = range_info["background_color"].color().name()

            channels.append(
                {
                    "origin_uuid": str(signal.entry[0]),
                    "name": signal.name,
                    "ranges": ranges,
                    "format": signal.format,
                }
            )

        if self.mode == "offline":
            pattern = self.pattern
            if pattern:
                ranges = copy_ranges(pattern["ranges"])

                for range_info in ranges:
                    range_info["font_color"] = range_info["font_color"].color().name()
                    range_info["background_color"] = range_info["background_color"].color().name()

                pattern["ranges"] = ranges
        else:
            pattern = {}

        config = {
            "format": "Physical",
            "mode": self.mode,
            "channels": channels,
            "pattern": pattern,
            "float_precision": self.float_precision.currentIndex() - 1,
            "header_sections_width": [
                self.channels.columnHeader.horizontalHeader().sectionSize(i)
                for i in range(self.channels.columnHeader.horizontalHeader().count())
            ],
            "font_size": self.font().pointSize(),
        }

        return config

    def does_not_exist(self, entry, exists=False):
        self.channels.backend.does_not_exist(entry, exists)

    def resizeEvent(self, event):
        super().resizeEvent(event)
        self.visible_entries_modified = True

    def reset_visible_entries(self, arg):
        self.visible_entries_modified = True

    def set_format(self, fmt):
        fmt = fmt.lower()
        if fmt in ("phys", "physical"):
            fmt_s = "Physical"
            fmt = "phys"
        elif fmt in ("bin", "binary"):
            fmt_s = "Bin"
            fmt = "bin"
        elif fmt == "hex":
            fmt_s = "Hex"
        elif fmt == "ascii":
            fmt_s = "Ascii"
        else:
            fmt_s = "Physical"
            fmt = "phys"

        self.channels.dataView.set_format(fmt)
        self._settings.setValue("numeric_format", fmt_s)
        self.channels.backend.data_changed()

    def set_float_precision(self, index):
        self._settings.setValue("numeric_float_precision", index - 1)
        self.channels.dataView.model().float_precision = index - 1
        self.channels.backend.data_changed()

    def visible_entries(self):
        visible = set()

        if self.channels.backend.sorted_column_index in (1, 2):
            visible = set(self.channels.backend.map)

        else:
            rect = self.channels.dataView.viewport().rect()

            top = self.channels.dataView.indexAt(rect.topLeft()).row()
            bottom = self.channels.dataView.indexAt(rect.bottomLeft()).row()
            if top == -1:
                pass
            elif bottom == -1:
                visible = set(self.channels.backend.map)
            else:
                for row in range(top, bottom + 1):
                    visible.add(self.channels.backend.signals[row].entry)

        self.visible_entries_modified = True

        return visible

    def _timestamp_changed(self, stamp):
        if not self._inhibit:
            self.set_timestamp(stamp)

    def _timestamp_slider_changed(self, idx):
        if not self._inhibit:
            if not len(self.timebase):
                return

            self.set_timestamp(self.timebase[idx])

    def set_timestamp(self, stamp=None, emit=True):
        if stamp is None:
            if self._timestamp is None:
                if len(self.timebase):
                    stamp = self.timebase[0]
                else:
                    return
            else:
                stamp = self._timestamp

        if not len(self.timebase):
            return

        idx = np.searchsorted(self.timebase, stamp, side="right") - 1

        stamp = self.timebase[idx]
        self._timestamp = stamp

        self.channels.backend.set_timestamp(stamp)

        self._inhibit = True
        self.timestamp_slider.setValue(idx)
        self.timestamp.setValue(stamp)
        self._inhibit = False

        if emit:
            self.timestamp_changed_signal.emit(self, stamp)

    def search_forward(self):
        if self.op.currentIndex() < 0 or not self.target.text().strip() or not self.pattern_match.text().strip():
            self.match.setText("invalid input values")
            return

        operator = self.op.currentText()

        if self.match_type.currentText() == "Wildcard":
            wildcard = f"{os.urandom(6).hex()}_WILDCARD_{os.urandom(6).hex()}"
            text = self.pattern_match.text().strip()
            pattern = text.replace("*", wildcard)
            pattern = re.escape(pattern)
            pattern = pattern.replace(wildcard, ".*")
        else:
            pattern = self.pattern_match.text().strip()

        if self.case_sensitivity.currentText() == "Case sensitive":
            pattern = re.compile(pattern)
        else:
            pattern = re.compile(f"(?i){pattern}")

        matches = [sig for sig in self.channels.backend.signals if pattern.fullmatch(sig.name)]

        mode = self.match_mode.currentText()

        if not matches:
            self.match.setText("the pattern does not match any channel name")
            return

        try:
            target = float(self.target.text().strip())
        except:
            self.match.setText("the target must a numeric value")
        else:
            if target.is_integer():
                target = int(target)

            start = self.timestamp.value()

            timestamp = None
            signal_name = ""
            for sig in matches:
                sig = sig.signal.cut(start=start)
                if mode == "Raw" or sig.conversion is None:
                    samples = sig.raw_samples
                else:
                    samples = sig.phys_samples

                op = getattr(samples, OPS[operator])
                try:
                    idx = np.argwhere(op(target)).flatten()
                    if len(idx):
                        if len(idx) == 1 or sig.timestamps[idx[0]] != start:
                            timestamp_ = sig.timestamps[idx[0]]
                        else:
                            timestamp_ = sig.timestamps[idx[1]]

                        if timestamp is None or timestamp_ < timestamp:
                            timestamp = timestamp_
                            signal_name = sig.name
                except:
                    continue

            if timestamp is not None:
                self.timestamp.setValue(timestamp)
                self.match.setText(f"condition found for {signal_name}")
            else:
                self.match.setText("condition not found")

    def search_backward(self):
        if self.op.currentIndex() < 0 or not self.target.text().strip() or not self.pattern_match.text().strip():
            self.match.setText("invalid input values")
            return

        operator = self.op.currentText()

        if self.match_type.currentText() == "Wildcard":
            wildcard = f"{os.urandom(6).hex()}_WILDCARD_{os.urandom(6).hex()}"
            text = self.pattern_match.text().strip()
            pattern = text.replace("*", wildcard)
            pattern = re.escape(pattern)
            pattern = pattern.replace(wildcard, ".*")
        else:
            pattern = self.pattern_match.text().strip()

        if self.case_sensitivity.currentText() == "Case sensitive":
            pattern = re.compile(pattern)
        else:
            pattern = re.compile(f"(?i){pattern}")

        matches = [sig for sig in self.channels.backend.signals if pattern.fullmatch(sig.name)]

        mode = self.match_mode.currentText()

        if not matches:
            self.match.setText("the pattern does not match any channel name")
            return

        try:
            target = float(self.target.text().strip())
        except:
            self.match.setText("the target must a numeric value")
        else:
            if target.is_integer():
                target = int(target)

            stop = self.timestamp.value()

            timestamp = None
            signal_name = ""
            for sig in matches:
                sig = sig.signal.cut(stop=stop)
                if mode == "raw values" or sig.conversion is None:
                    samples = sig.raw_samples[:-1]
                else:
                    samples = sig.phys_samples[:-1]

                op = getattr(samples, OPS[operator])
                try:
                    idx = np.argwhere(op(target)).flatten()
                    if len(idx):
                        if len(idx) == 1 or sig.timestamps[idx[-1]] != stop:
                            timestamp_ = sig.timestamps[idx[-1]]
                        else:
                            timestamp_ = sig.timestamps[idx[-2]]

                        if timestamp is None or timestamp_ > timestamp:
                            timestamp = timestamp_
                            signal_name = sig.name
                except:
                    continue

            if timestamp is not None:
                self.timestamp.setValue(timestamp)
                self.match.setText(f"condition found for {signal_name}")
            else:
                self.match.setText("condition not found")

    def keyPressEvent(self, event):
        key = event.key()
        modifiers = event.modifiers()

        if (
            key in (QtCore.Qt.Key.Key_H, QtCore.Qt.Key.Key_B, QtCore.Qt.Key.Key_P, QtCore.Qt.Key.Key_T)
            and modifiers == QtCore.Qt.KeyboardModifier.ControlModifier
        ):
            event.accept()

            if key == QtCore.Qt.Key.Key_H:
                self.set_format("Hex")
            elif key == QtCore.Qt.Key.Key_B:
                self.set_format("Bin")
            elif key == QtCore.Qt.Key.Key_T:
                self.set_format("Ascii")
            else:
                self.set_format("Physical")

        elif (
            key == QtCore.Qt.Key.Key_Right
            and modifiers == QtCore.Qt.KeyboardModifier.NoModifier
            and self.mode == "offline"
        ):
            event.accept()
            self.timestamp_slider.setValue(self.timestamp_slider.value() + 1)

        elif (
            key == QtCore.Qt.Key.Key_Left
            and modifiers == QtCore.Qt.KeyboardModifier.NoModifier
            and self.mode == "offline"
        ):
            event.accept()
            self.timestamp_slider.setValue(self.timestamp_slider.value() - 1)

        elif (
            key == QtCore.Qt.Key.Key_S
            and modifiers == QtCore.Qt.KeyboardModifier.ControlModifier
            and self.mode == "offline"
        ):
            event.accept()
            file_name, _ = QtWidgets.QFileDialog.getSaveFileName(
                self,
                "Save as measurement file",
                "",
                "MDF version 4 files (*.mf4)",
            )

            if file_name:
<<<<<<< HEAD
                selected_items = {index.row() for index in self.channels.dataView.selectedIndexes() if index.isValid()}
                signals = []
                for index in selected_items:
                    signals.append(self.channels.dataView.backend.signals[index].signal)
=======
                signals = [signal for signal in self.channels.dataView.backend.signals if signal.enable]
>>>>>>> 55e8d3d3
                if signals:
                    with mdf_module.MDF() as mdf:
                        groups = {}
                        for sig in signals:
                            id_ = id(sig.timestamps)
                            group_ = groups.setdefault(id_, [])
                            group_.append(sig)

                        for signals in groups.values():
                            sigs = []
                            for signal in signals:
                                if ":" in signal.name:
                                    sig = signal.copy()
                                    sig.name = sig.name.split(":")[-1].strip()
                                    sigs.append(sig)
                                else:
                                    sigs.append(signal)
                            mdf.append(sigs, common_timebase=True)
                        mdf.save(file_name, overwrite=True)

        elif key == QtCore.Qt.Key.Key_BracketLeft and modifiers == QtCore.Qt.KeyboardModifier.ControlModifier:
            event.accept()
            self.decrease_font()

        elif key == QtCore.Qt.Key.Key_BracketRight and modifiers == QtCore.Qt.KeyboardModifier.ControlModifier:
            event.accept()
            self.increase_font()

        elif (
            key == QtCore.Qt.Key.Key_G
            and modifiers == QtCore.Qt.KeyboardModifier.ShiftModifier
            and self.mode == "offline"
        ):
            event.accept()

            value, ok = QtWidgets.QInputDialog.getDouble(
                self,
                "Go to time stamp",
                "Time stamp",
                value=self.timestamp_slider.value(),
                decimals=9,
            )

            if ok:
                self.set_timestamp(value)

        else:
            self.channels.dataView.keyPressEvent(event)

    def close(self):
        super().close()

    def decrease_font(self):
        font = self.font()
        size = font.pointSize()
        pos = bisect.bisect_left(FONT_SIZE, size) - 1
        if pos < 0:
            pos = 0
        new_size = FONT_SIZE[pos]

        self.set_font_size(new_size)

    def increase_font(self):
        font = self.font()
        size = font.pointSize()
        pos = bisect.bisect_right(FONT_SIZE, size)
        if pos == len(FONT_SIZE):
            pos -= 1
        new_size = FONT_SIZE[pos]

        self.set_font_size(new_size)

    def set_font_size(self, size):
        self.hide()
        font = self.font()
        font.setPointSize(size)
        self.setFont(font)
        self.show()
        self.channels.default_row_height = 12 + size
        self.channels.set_styles()

    def toggle_controls(self, event=None):
        if self.toggle_controls_btn.text() == "Show controls":
            self.toggle_controls_btn.setText("Hide controls")
            self.time_group.setHidden(False)
            self.search_group.setHidden(False)
            icon = QtGui.QIcon()
            icon.addPixmap(QtGui.QPixmap(":/up.png"), QtGui.QIcon.Mode.Normal, QtGui.QIcon.State.Off)
            self.toggle_controls_btn.setIcon(icon)
        else:
            self.toggle_controls_btn.setText("Show controls")
            self.time_group.setHidden(True)
            self.search_group.setHidden(True)
            icon = QtGui.QIcon()
            icon.addPixmap(QtGui.QPixmap(":/down.png"), QtGui.QIcon.Mode.Normal, QtGui.QIcon.State.Off)
            self.toggle_controls_btn.setIcon(icon)

    def update_timebase(self):
        if self.mode == "online":
            return

        self.timebase = self.channels.backend.timebase

        count = len(self.timebase)

        if count:
            min_, max_ = self.timebase[0], self.timebase[-1]
            self.timestamp_slider.setRange(0, count - 1)

        else:
            min_, max_ = 0.0, 0.0
            self.timestamp_slider.setRange(0, 0)

        self.timestamp.setRange(min_, max_)

        self.min_t.setText(f"{min_:.9f}s")
        self.max_t.setText(f"{max_:.9f}s")

        self.set_timestamp(emit=False)<|MERGE_RESOLUTION|>--- conflicted
+++ resolved
@@ -1626,14 +1626,11 @@
             )
 
             if file_name:
-<<<<<<< HEAD
                 selected_items = {index.row() for index in self.channels.dataView.selectedIndexes() if index.isValid()}
                 signals = []
                 for index in selected_items:
                     signals.append(self.channels.dataView.backend.signals[index].signal)
-=======
-                signals = [signal for signal in self.channels.dataView.backend.signals if signal.enable]
->>>>>>> 55e8d3d3
+
                 if signals:
                     with mdf_module.MDF() as mdf:
                         groups = {}
