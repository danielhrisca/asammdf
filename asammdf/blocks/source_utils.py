# -*- coding: utf-8 -*-
"""
asammdf utility functions for source information
"""

from __future__ import annotations

from functools import lru_cache

from . import v2_v3_blocks as v3b
from . import v2_v3_constants as v3c
from . import v4_blocks as v4b
from . import v4_constants as v4c
from ..types import SourceType



class Source:

    __slots__ = "name", "path", "comment", "source_type", "bus_type"

    SOURCE_OTHER = v4c.SOURCE_OTHER
    SOURCE_ECU = v4c.SOURCE_ECU
    SOURCE_BUS = v4c.SOURCE_BUS
    SOURCE_IO = v4c.SOURCE_IO
    SOURCE_TOOL = v4c.SOURCE_TOOL
    SOURCE_USER = v4c.SOURCE_USER

    BUS_TYPE_NONE = v4c.BUS_TYPE_NONE
    BUS_TYPE_OTHER = v4c.BUS_TYPE_OTHER
    BUS_TYPE_CAN = v4c.BUS_TYPE_CAN
    BUS_TYPE_LIN = v4c.BUS_TYPE_LIN
    BUS_TYPE_MOST = v4c.BUS_TYPE_MOST
    BUS_TYPE_FLEXRAY = v4c.BUS_TYPE_FLEXRAY
    BUS_TYPE_K_LINE = v4c.BUS_TYPE_K_LINE
    BUS_TYPE_ETHERNET = v4c.BUS_TYPE_ETHERNET
    BUS_TYPE_USB = v4c.BUS_TYPE_USB

    def __init__(
        self, name: str, path: str, comment: str, source_type: int, bus_type: int
    ) -> None:
        """Commons reprezentation for source information

        Attributes
        ----------
        name : str
            source name
        path : str
            source path
        comment : str
            source comment
        source_type : int
            source type code
        bus_type : int
            source bus code

        """
        self.name, self.path, self.comment, self.source_type, self.bus_type = (
            name,
            path,
            comment,
            source_type,
            bus_type,
        )

    @classmethod
    @lru_cache(128)
    def from_source(cls, source: SourceType) -> Source:
        if isinstance(source, v3b.ChannelExtension):
            if source.type == v3c.SOURCE_ECU:
                source = cls(
                    source.name,
                    source.path,
                    source.comment,
                    cls.SOURCE_OTHER,  # source type other
                    cls.BUS_TYPE_NONE,  # bus type none
                )
            else:
                source = cls(
                    source.name,
                    source.path,
                    source.comment,
                    cls.SOURCE_BUS,  # source type bus
                    cls.BUS_TYPE_CAN,  # bus type CAN
                )

        elif isinstance(source, v4b.SourceInformation):
            return cls(
                source.name,
                source.path,
                source.comment,
                source.source_type,
                source.bus_type,
            )
        elif isinstance(source, Source):
            return cls(
                source.name,
                source.path,
                source.comment,
                source.source_type,
                source.bus_type,
<<<<<<< HEAD
            )
=======
            )


from . import v2_v3_blocks as v3b
from . import v4_blocks as v4b
from ..types import SourceType

__all__ = ["Source"]
>>>>>>> e4424f7f
<|MERGE_RESOLUTION|>--- conflicted
+++ resolved
@@ -99,15 +99,4 @@
                 source.comment,
                 source.source_type,
                 source.bus_type,
-<<<<<<< HEAD
-            )
-=======
-            )
-
-
-from . import v2_v3_blocks as v3b
-from . import v4_blocks as v4b
-from ..types import SourceType
-
-__all__ = ["Source"]
->>>>>>> e4424f7f
+            )