# tox (https://tox.readthedocs.io/) is a tool for running tests
# in multiple virtualenvs. This configuration file will run the
# test suite on all supported python versions. To use it, "pip install tox"
# and then run "tox" from this directory.

[tox]
isolated_build = true
<<<<<<< HEAD
envlist = py39, py310, py311, py312, py313, mypy, ruff, doc
=======
envlist = py310, py311, py312, py313, black, mypy, ruff, doc
>>>>>>> e58d8a36

[testenv:{py310,py311,py312,py313}]
deps =
    --requirement test/requirements.txt
extras =
    export
    export-matlab-v5
    gui
passenv = DISPLAY,XAUTHORITY
setenv =
    DISPLAY = :0
    QT_DEBUG_PLUGINS = 1
commands =
    pytest --cov --cov-report=lcov

[testenv:mypy]
deps =
    --requirement types-requirements.txt
    mypy~=1.14
extras =
    decode
    encryption
    export
    export-matlab-v5
    filesystem
    gui
    symbolic-math
commands =
    mypy

[testenv:ruff]
deps =
    ruff~=0.9.0  # Aligned with .pre-commit-config.yaml
skip_install = true
commands =
    ruff check
    ruff format --check

[testenv:doc]
deps =
    --requirement doc/requirements.txt
commands =
    sphinx-build --builder html --nitpicky doc doc/_build/html

[testenv:pyinstaller]
base =
deps =
    pyinstaller
    pyopengl
    canmatrix>=1.2
    ldfparser
extras =
    decode
    encryption
    export
    export-matlab-v5
    gui
    symbolic-math
commands =
    pyinstaller asammdf.spec {posargs}

[gh-actions]
python =
<<<<<<< HEAD
    3.9: py39, mypy, ruff, doc
    3.10: py310
=======
    3.10: py310, black, mypy, ruff, doc
>>>>>>> e58d8a36
    3.11: py311
    3.12: py312
    3.13: py313, mypy

[pytest]
python_classes =
testpaths = test
addopts = -vv --color=yes --code-highlight=yes --junitxml=test-reports/unit-tests-results.xml
timeout = 600<|MERGE_RESOLUTION|>--- conflicted
+++ resolved
@@ -5,11 +5,7 @@
 
 [tox]
 isolated_build = true
-<<<<<<< HEAD
-envlist = py39, py310, py311, py312, py313, mypy, ruff, doc
-=======
-envlist = py310, py311, py312, py313, black, mypy, ruff, doc
->>>>>>> e58d8a36
+envlist = py310, py311, py312, py313, mypy, ruff, doc
 
 [testenv:{py310,py311,py312,py313}]
 deps =
@@ -73,12 +69,7 @@
 
 [gh-actions]
 python =
-<<<<<<< HEAD
-    3.9: py39, mypy, ruff, doc
-    3.10: py310
-=======
-    3.10: py310, black, mypy, ruff, doc
->>>>>>> e58d8a36
+    3.10: py310, mypy, ruff, doc
     3.11: py311
     3.12: py312
     3.13: py313, mypy
