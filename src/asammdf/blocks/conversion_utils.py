--- conflicted
+++ resolved
@@ -278,12 +278,7 @@
     return conversion
 
 
-<<<<<<< HEAD
-def inverse_conversion(conversion: Optional[Union[ChannelConversionType, dict]]) -> Optional[v4b.ChannelConversion]:
-=======
 def inverse_conversion(conversion: ChannelConversionType | dict | None) -> v4b.ChannelConversion | None:
-
->>>>>>> e58d8a36
     if isinstance(conversion, v3b.ChannelConversion):
         conversion = conversion_transfer(conversion, version=4)
 
