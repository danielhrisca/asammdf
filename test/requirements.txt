<<<<<<< HEAD
h5py
natsort
numexpr
numpy<2.0.0
pandas
psutil
pyautogui
python-xlib; sys_platform=="linux"
pytest
pytest-cov
scipy
canmatrix[arxml,dbc]>=1.0
lz4
typing_extensions
PySide6==6.7.3
pyqtgraph
python-dateutil
isal; platform_machine == "x86_64" or platform_machine == "AMD64"
=======
PyAutoGUI
pytest
pytest-cov
pytest-timeout
xmlrunner; python_version < "3.12"
>>>>>>> 5668512a
<|MERGE_RESOLUTION|>--- conflicted
+++ resolved
@@ -1,4 +1,3 @@
-<<<<<<< HEAD
 h5py
 natsort
 numexpr
@@ -7,6 +6,7 @@
 psutil
 pyautogui
 python-xlib; sys_platform=="linux"
+PyAutoGUI
 pytest
 pytest-cov
 scipy
@@ -17,10 +17,5 @@
 pyqtgraph
 python-dateutil
 isal; platform_machine == "x86_64" or platform_machine == "AMD64"
-=======
-PyAutoGUI
-pytest
-pytest-cov
 pytest-timeout
-xmlrunner; python_version < "3.12"
->>>>>>> 5668512a
+xmlrunner; python_version < "3.12"