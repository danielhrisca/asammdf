--- conflicted
+++ resolved
@@ -1,8 +1,4 @@
 # -*- coding: utf-8 -*-
 """ asammdf version module """
 
-<<<<<<< HEAD
-__version__ = "5.2.0"
-=======
-__version__ = "5.3.0.dev0"
->>>>>>> d7cf4775
+__version__ = "5.3.0.dev0"