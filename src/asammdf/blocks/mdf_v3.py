--- conflicted
+++ resolved
@@ -303,13 +303,8 @@
         record_offset: int = 0,
         record_count: int | None = None,
         optimize_read: bool = True,
-<<<<<<< HEAD
-    ) -> Iterator[tuple[bytes, int, Optional[int]]]:
+    ) -> Iterator[tuple[bytes, int, int | None]]:
         """Get group's data block bytes."""
-=======
-    ) -> Iterator[tuple[bytes, int, int | None]]:
-        """get group's data block bytes"""
->>>>>>> 81ef7969
         has_yielded = False
         offset = 0
         _count = record_count
@@ -517,13 +512,8 @@
         if not has_yielded:
             yield b"", 0, _count
 
-<<<<<<< HEAD
-    def _prepare_record(self, group: Group) -> list[Optional[tuple[np.dtype[Any], int, int, int]]]:
+    def _prepare_record(self, group: Group) -> list[tuple[np.dtype[Any], int, int, int] | None]:
         """Compute record list.
-=======
-    def _prepare_record(self, group: Group) -> list[tuple[np.dtype[Any], int, int, int] | None]:
-        """compute record list
->>>>>>> 81ef7969
 
         Parameters
         ----------
@@ -1091,15 +1081,9 @@
         acq_source: Source | None = None,
         comment: str = "Python",
         common_timebase: bool = False,
-<<<<<<< HEAD
-        units: Optional[dict[str, str]] = None,
-    ) -> Optional[int]:
-        """Append a new data group.
-=======
         units: dict[str, str] | None = None,
     ) -> int | None:
-        """Appends a new data group.
->>>>>>> 81ef7969
+        """Append a new data group.
 
         For channel dependencies type Signals, the *samples* attribute must be
         a np.recarray.
@@ -2416,8 +2400,7 @@
         except:
             print(format_exc())
 
-<<<<<<< HEAD
-    def extend(self, index: int, signals: list[tuple[NDArray[Any], Optional[NDArray[Any]]]]) -> None:
+    def extend(self, index: int, signals: list[tuple[NDArray[Any], NDArray[Any] | None]]) -> None:
         """Extend a group with new samples.
 
         *signals* contains (values, invalidation_bits) pairs for each extended
@@ -2426,14 +2409,6 @@
         and the next pairs must respect the same order in which the signals
         were appended. The samples must have raw or physical values according
         to the *Signals* used for the initial append.
-=======
-    def extend(self, index: int, signals: list[tuple[NDArray[Any], NDArray[Any] | None]]) -> None:
-        """Extend a group with new samples. *signals* contains (values, invalidation_bits)
-        pairs for each extended signal. Since MDF3 does not support invalidation
-        bits, the second item of each pair must be None. The first pair is the master channel's pair, and the
-        next pairs must respect the same order in which the signals were appended. The samples must have raw
-        or physical values according to the *Signals* used for the initial append.
->>>>>>> 81ef7969
 
         Parameters
         ----------
@@ -2772,13 +2747,8 @@
         record_offset: int = 0,
         record_count: int | None = None,
         skip_channel_validation: bool = False,
-<<<<<<< HEAD
-    ) -> Union[Signal, tuple[NDArray[Any], None]]:
+    ) -> Signal | tuple[NDArray[Any], None]:
         """Get channel samples.
-=======
-    ) -> Signal | tuple[NDArray[Any], None]:
-        """Gets channel samples.
->>>>>>> 81ef7969
 
         The channel can be specified in two ways:
 
