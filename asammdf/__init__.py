"""
package for reading and editing ASAM MDF files
"""
from .mdf3 import MDF3
from .mdf4 import MDF4
from .mdf import MDF
from .signal import Signal

<<<<<<< HEAD
__version__ = '2.6.1'
=======
__version__ = '2.6.2dev'
>>>>>>> c643da72

__all__ = ['__version__',
           'MDF',
           'MDF3',
           'MDF4',
           'Signal']<|MERGE_RESOLUTION|>--- conflicted
+++ resolved
@@ -1,16 +1,9 @@
-"""
-package for reading and editing ASAM MDF files
-"""
 from .mdf3 import MDF3
 from .mdf4 import MDF4
 from .mdf import MDF
 from .signal import Signal
 
-<<<<<<< HEAD
-__version__ = '2.6.1'
-=======
-__version__ = '2.6.2dev'
->>>>>>> c643da72
+__version__ = '2.6.2'
 
 __all__ = ['__version__',
            'MDF',
