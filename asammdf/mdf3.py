--- conflicted
+++ resolved
@@ -583,78 +583,12 @@
                  'max_phy_value': t[-1] if cycles_nr else 0}
         gp_conv.append(ChannelConversion(**kargs))
 
-<<<<<<< HEAD
-        # conversions for channels
-        if cycles_nr:
-            min_max = []
-            # compute min and max values for all channels
-            # for string channels we append (1,0) and use this as a marker (if min>max then channel is string)
-            for s in signals:
-                if issubdtype(s.samples.dtype, flexible):
-                    min_max.append((1,0))
-                else:
-                    min_max.append((amin(s.samples), amax(s.samples)))
-        else:
-            min_max = [(0, 0) for s in signals]
-
-        #conversion for channels
-        for idx, s in enumerate(signals):
-            conv = s.conversion
-            if conv:
-                conv_type = conv['type']
-                if conv_type in (SIGNAL_TYPE_V3_VTAB, SIGNAL_TYPE_V4_VTAB):
-                    kargs = {}
-                    kargs['conversion_type'] = CONVERSION_TYPE_VTAB
-                    raw = conv['raw']
-                    phys = conv['phys']
-                    for i, (r_, p_) in enumerate(zip(raw, phys)):
-                        kargs['text_{}'.format(i)] = p_[:31] + b'\x00'
-                        kargs['param_val_{}'.format(i)] = r_
-                    kargs['ref_param_nr'] = len(raw)
-                    kargs['unit'] = s.unit.encode('latin-1')
-                elif conv_type in (SIGNAL_TYPE_V3_VTABR, SIGNAL_TYPE_V4_VTABR):
-                    kargs = {}
-                    kargs['conversion_type'] = CONVERSION_TYPE_VTABR
-                    lower = conv['lower']
-                    upper = conv['upper']
-                    texts = conv['phys']
-                    kargs['unit'] = s.unit.encode('latin-1')
-                    kargs['ref_param_nr'] = len(upper)
-
-                    for i, (u_, l_, t_) in enumerate(zip(upper, lower, texts)):
-                        kargs['lower_{}'.format(i)] = l_
-                        kargs['upper_{}'.format(i)] = u_
-                        kargs['text_{}'.format(i)] = 0
-                        gp_texts['conversion_tab'][-1]['text_{}'.format(i)] = TextBlock.from_text(t_)
-
-                else:
-                     kargs = {'conversion_type': CONVERSION_TYPE_NONE,
-                              'unit': s.unit.encode('latin-1'),
-                              'min_phy_value': min_max[idx][0],
-                              'max_phy_value': min_max[idx][1]}
-                gp_conv.append(ChannelConversion(**kargs))
-            else:
-                kargs = {'conversion_type': CONVERSION_TYPE_NONE,
-                         'unit': s.unit.encode('latin-1') ,
-                         'min_phy_value': min_max[idx][0] if min_max[idx][0]<=min_max[idx][1] else 0,
-                         'max_phy_value': min_max[idx][1] if min_max[idx][0]<=min_max[idx][1] else 0}
-                gp_conv.append(ChannelConversion(**kargs))
-
-        #source for channels and time
-        for i in range(channel_nr + 1):
-            kargs = {'module_nr': 0,
-                     'module_address': 0,
-                     'type': SOURCE_ECU,
-                     'description': 'Channel inserted by Python Script'.encode('latin-1')}
-            gp_source.append(ChannelExtension(**kargs))
-=======
         #source for time
         kargs = {'module_nr': 0,
                  'module_address': 0,
                  'type': SOURCE_ECU,
                  'description': 'Channel inserted by Python Script'.encode('latin-1')}
         gp_source.append(ChannelExtension(**kargs))
->>>>>>> 43ef6215
 
         #time channel
         kargs = {'short_name': 't'.encode('latin-1'),
