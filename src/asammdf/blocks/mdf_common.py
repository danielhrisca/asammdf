"""
ASAM MDF version 4 file format module
"""

from abc import ABC, abstractmethod
from collections.abc import Callable, Iterator
import logging
from os import PathLike
from pathlib import Path
from typing import Any, Generic, Optional, TypeVar, Union

import numpy as np
from numpy.typing import NDArray
from typing_extensions import Required, TypedDict

from . import v2_v3_blocks as v3b
from . import v4_blocks as v4b
from .utils import (
    ChannelsDB,
    DataBlockInfo,
    EMPTY_TUPLE,
    MdfException,
    SignalDataBlockInfo,
)

logger = logging.getLogger("asammdf")

__all__ = ["MDF_Common"]


<<<<<<< HEAD
class MDF_Common:
    """Common methods for MDF objects."""
=======
class MdfKwargs(TypedDict, total=False):
    temporary_folder: Optional[Union[str, bytes, PathLike[str], PathLike[bytes]]]
    raise_on_multiple_occurrences: bool
    use_display_names: bool
    fill_0_for_missing_computation_channels: bool
    remove_source_from_channel_names: bool
    password: Optional[str]
    progress: Union[Callable[[int, int], None], Any]
    callback: Union[Callable[[int, int], None], Any]


class CommonKwargs(MdfKwargs, total=False):
    original_name: Required[Optional[Union[str, Path]]]
    __internal__: bool


_DG = TypeVar("_DG", v3b.DataGroup, v4b.DataGroup)
_CG = TypeVar("_CG", v3b.ChannelGroup, v4b.ChannelGroup)
_CN = TypeVar("_CN", v3b.Channel, v4b.Channel)


class Group(Generic[_DG, _CG, _CN]):
    __slots__ = (
        "channel_dependencies",
        "channel_group",
        "channels",
        "data_blocks",
        "data_blocks_info_generator",
        "data_group",
        "data_location",
        "index",
        "read_split_count",
        "record",
        "record_size",
        "signal_data",
        "signal_types",
        "single_channel_dtype",
        "sorted",
        "string_dtypes",
        "trigger",
        "uses_ld",
        "uuid",
    )

    def __init__(self, data_group: _DG) -> None:
        self.data_group: _DG = data_group
        self.channel_group: _CG
        self.channels: list[_CN] = []
        self.channel_dependencies: list[Optional[v3b.ChannelDependency]] = []
        self.signal_data: list[Optional[tuple[list[SignalDataBlockInfo], Iterator[SignalDataBlockInfo]]]] = []
        self.record: Optional[list[Optional[tuple[np.dtype[Any], int, int, int]]]] = None
        self.record_size: dict[int, int] = {}
        self.trigger: Optional[v3b.TriggerBlock] = None
        self.sorted: bool
        self.string_dtypes: list[np.dtype[np.bytes_]] = []
        self.data_blocks: list[DataBlockInfo] = []
        self.signal_types: list[int]
        self.single_channel_dtype = None
        self.uses_ld = False
        self.read_split_count = 0
        self.data_blocks_info_generator: Iterator[DataBlockInfo] = iter(EMPTY_TUPLE)
        self.uuid = ""
        self.data_location: int
        self.index = 0

    def __getitem__(self, item: str) -> object:
        return self.__getattribute__(item)

    def __setitem__(self, item: str, value: object) -> None:
        self.__setattr__(item, value)

    def set_blocks_info(self, info: list[DataBlockInfo]) -> None:
        self.data_blocks = info

    def __contains__(self, item: str) -> bool:
        return hasattr(self, item)

    def clear(self) -> None:
        self.data_blocks.clear()
        self.channels.clear()
        self.channel_dependencies.clear()
        self.signal_data.clear()
        self.data_blocks_info_generator = iter(())

    def get_data_blocks(self) -> Iterator[DataBlockInfo]:
        yield from self.data_blocks

        while True:
            try:
                info = next(self.data_blocks_info_generator)
                self.data_blocks.append(info)
                yield info
            except StopIteration:
                break

    def get_signal_data_blocks(self, index: int) -> Iterator[SignalDataBlockInfo]:
        signal_data = self.signal_data[index]
        if signal_data is not None:
            signal_data_blocks, signal_generator = signal_data
            yield from signal_data_blocks

            while True:
                try:
                    info = next(signal_generator)
                    signal_data_blocks.append(info)
                    yield info
                except StopIteration:
                    break

    def load_all_data_blocks(self) -> None:
        for _ in self.get_data_blocks():
            continue


_Group = TypeVar(
    "_Group", Group[v3b.DataGroup, v3b.ChannelGroup, v3b.Channel], Group[v4b.DataGroup, v4b.ChannelGroup, v4b.Channel]
)


class MDF_Common(ABC, Generic[_Group]):
    """common methods for MDF objects"""
>>>>>>> 2ef8cc10

    @abstractmethod
    def __init__(self) -> None:
        self.groups: list[_Group]
        self.channels_db: ChannelsDB
        self._raise_on_multiple_occurrences: bool

    def _set_temporary_master(self, master: Optional[NDArray[Any]]) -> None:
        self._master = master

    # @lru_cache(maxsize=1024)
    def _validate_channel_selection(
        self,
        name: Optional[str] = None,
        group: Optional[int] = None,
        index: Optional[int] = None,
    ) -> tuple[int, int]:
        """Gets channel comment.

        Channel can be specified in two ways:

        * using the first positional argument *name*

            * if there are multiple occurrences for this channel then the
              *group* and *index* arguments can be used to select a specific
              group.
            * if there are multiple occurrences for this channel and either the
              *group* or *index* arguments is None then a warning is issued

        * using the group number (keyword argument *group*) and the channel
          number (keyword argument *index*). Use *info* method for group and
          channel numbers


        Parameters
        ----------
        name : string
            name of channel
        group : int
            0-based group index
        index : int
            0-based channel index

        Returns
        -------
        group_index, channel_index : (int, int)
            selected channel's group and channel index

        """

        if name is None:
            if group is None or index is None:
                message = "Invalid arguments for channel selection: " 'must give "name" or, "group" and "index"'
                raise MdfException(message)
            else:
                gp_nr, ch_nr = group, index
                if ch_nr >= 0:
                    try:
                        grp = self.groups[gp_nr]
                    except IndexError:
                        raise MdfException("Group index out of range") from None

                    try:
                        grp.channels[ch_nr]
                    except IndexError:
                        raise MdfException(f"Channel index out of range: {(name, group, index)}") from None
        else:
            if name not in self.channels_db:
                raise MdfException(f'Channel "{name}" not found')
            else:
                if group is None:
                    entries = self.channels_db[name]
                    if len(entries) > 1:
                        if self._raise_on_multiple_occurrences:
                            message = (
                                f'Multiple occurrences for channel "{name}": {entries}. '
                                'Provide both "group" and "index" arguments'
                                " to select another data group"
                            )
                            logger.exception(message)
                            raise MdfException(message)
                        else:
                            message = (
                                f'Multiple occurrences for channel "{name}": {entries}. '
                                "Returning the first occurrence since the MDF object was "
                                "configured to not raise an exception in this case."
                            )
                            logger.warning(message)
                            gp_nr, ch_nr = entries[0]
                    else:
                        gp_nr, ch_nr = entries[0]

                else:
                    if index is not None and index < 0:
                        gp_nr = group
                        ch_nr = index
                    else:
                        if index is None:
                            entries = tuple((gp_nr, ch_nr) for gp_nr, ch_nr in self.channels_db[name] if gp_nr == group)
                            count = len(entries)

                            if count == 1:
                                gp_nr, ch_nr = entries[0]

                            elif count == 0:
                                message = f'Channel "{name}" not found in group {group}'
                                raise MdfException(message)

                            else:
                                if self._raise_on_multiple_occurrences:
                                    message = (
                                        f'Multiple occurrences for channel "{name}": {entries}. '
                                        'Provide both "group" and "index" arguments'
                                        " to select another data group"
                                    )
                                    logger.exception(message)
                                    raise MdfException(message)
                                else:
                                    message = (
                                        f'Multiple occurrences for channel "{name}": {entries}. '
                                        "Returning the first occurrence since the MDF object was "
                                        "configured to not raise an exception in this case."
                                    )
                                    logger.warning(message)
                                    gp_nr, ch_nr = entries[0]
                        else:
                            if (group, index) in self.channels_db[name]:
                                ch_nr = index
                                gp_nr = group
                            else:
                                message = f'Channel "{name}" not found in group {group} at index {index}'
                                raise MdfException(message)

        return gp_nr, ch_nr<|MERGE_RESOLUTION|>--- conflicted
+++ resolved
@@ -28,10 +28,6 @@
 __all__ = ["MDF_Common"]
 
 
-<<<<<<< HEAD
-class MDF_Common:
-    """Common methods for MDF objects."""
-=======
 class MdfKwargs(TypedDict, total=False):
     temporary_folder: Optional[Union[str, bytes, PathLike[str], PathLike[bytes]]]
     raise_on_multiple_occurrences: bool
@@ -152,8 +148,7 @@
 
 
 class MDF_Common(ABC, Generic[_Group]):
-    """common methods for MDF objects"""
->>>>>>> 2ef8cc10
+    """Common methods for MDF objects."""
 
     @abstractmethod
     def __init__(self) -> None:
