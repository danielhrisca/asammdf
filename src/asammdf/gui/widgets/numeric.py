import bisect
from functools import partial
import json
import os
from pathlib import Path
import re
from threading import Lock
from traceback import format_exc

from natsort import natsorted
import numpy as np
from numpy import searchsorted
import pyqtgraph.functions as fn
from PySide6 import QtCore, QtGui, QtWidgets

from asammdf.gui import utils
from asammdf.gui.dialogs.range_editor import RangeEditor
from asammdf.gui.utils import (
    copy_ranges,
    get_colors_using_ranges,
    unique_ranges,
    value_as_str,
)
from asammdf.gui.widgets.plot import PlotSignal
import asammdf.mdf as mdf_module

from ...blocks.utils import extract_mime_names
from ..ui.numeric_offline import Ui_NumericDisplay
from ..utils import FONT_SIZE

HERE = Path(__file__).resolve().parent


OPS = {
    "!=": "__ne__",
    "==": "__eq__",
    ">": "__gt__",
    ">=": "__ge__",
    "<": "__lt__",
    "<=": "__le__",
}


class SignalOnline:
    def __init__(
        self,
        name="",
        raw=None,
        scaled=None,
        unit="",
        entry=(),
        conversion=None,
        exists=True,
        format="phys",
    ):
        self.name = name
        self.raw = raw
        self.scaled = scaled
        self.unit = unit
        self.entry = entry
        self.conversion = conversion
        self.exists = exists
        self.configured_from_device = True
        self.format = format

    @property
    def origin_uuid(self):
        return self.entry[0]

    @origin_uuid.setter
    def origin_uuid(self, value):
        self.entry = (value, self.name)

    def reset(self):
        self.raw = None
        self.scaled = None
        self.exists = True

    def update_values(self, values):
        self.raw = values[-1]
        if self.conversion:
            self.scaled = self.conversion.convert(values[-1:], as_bytes=True)[0]
        else:
            self.scaled = self.raw

    def __lt__(self, other):
        return self.name < other.name

    def get_value(self, index):
        if index == 0:
            return self.name
        elif index == 1:
            return self.raw
        elif index == 2:
            return self.scaled
        elif index == 3:
            return self.unit


class SignalOffline:
    def __init__(
        self,
        signal=None,
        exists=True,
    ):
        self.signal = signal
        self.exists = exists
        self.raw = None
        self.scaled = None
        self.last_timestamp = None
        self.entry = signal.entry
        self.name = signal.name
        self.unit = signal.unit
        self.format = getattr(signal, "format", "phys")

    def reset(self):
        self.signal = None
        self.exists = True
        self.raw = None
        self.scaled = None
        self.last_timestamp = None

    def __lt__(self, other):
        return self.name < other.name

    def set_timestamp(self, timestamp):
        if timestamp is not None and (self.last_timestamp is None or self.last_timestamp != timestamp):
            self.last_timestamp = timestamp

            sig = self.signal
            if sig.samples.size:
                idx = searchsorted(sig.timestamps, timestamp, side="right")
                idx -= 1
                if idx < 0:
                    idx = 0

                self.raw = sig.raw_samples[idx]
                self.scaled = sig.phys_samples[idx]

    def get_value(self, index, timestamp=None):
        self.set_timestamp(timestamp)
        if self.signal is not None:
            if index == 0:
                return self.signal.name
            elif index == 1:
                return self.raw
            elif index == 2:
                return self.scaled
            elif index == 3:
                return self.unit


class OnlineBackEnd:
    def __init__(self, signals, numeric):
        super().__init__()

        self.signals = signals or []
        self.map = None
        self.numeric = numeric

        self.sorted_column_index = 0
        self.sort_reversed = False
        self.numeric_viewer = None

        self.update()

    def update_signal_origin_uuid(self, signal, origin_uuid):
        old_entry = signal.entry
        signal.origin_uuid = origin_uuid
        self.map[signal.entry] = signal
        del self.map[old_entry]

        self.numeric_viewer.dataView.ranges[signal.entry] = self.numeric_viewer.dataView.ranges[old_entry]
        del self.numeric_viewer.dataView.ranges[old_entry]

    def update(self, others=()):
        self.map = {signal.entry: signal for signal in self.signals}
        for signal in others:
            if signal.entry not in self.map:
                self.map[signal.entry] = signal
                self.signals.append(signal)

        self.sort()

    def sort_column(self, ix):
        if ix != self.sorted_column_index:
            self.sorted_column_index = ix
            self.sort_reversed = False
        else:
            self.sort_reversed = not self.sort_reversed

        self.sort()

    def data_changed(self):
        self.refresh_ui()

    def refresh_ui(self):
        if self.numeric is not None and self.numeric.mode == "offline":
            numeric = self.numeric
            numeric._min = float("inf")
            numeric._max = -float("inf")

            for sig in self.signals:
                if sig.samples.size:
                    numeric._min = min(self._min, sig.timestamps[0])
                    numeric._max = max(self._max, sig.timestamps[-1])

            if numeric._min == float("inf"):
                numeric._min = numeric._max = 0

            numeric._timestamp = numeric._min

            numeric.timestamp.setRange(numeric._min, numeric._max)
            numeric.min_t.setText(f"{numeric._min:.9f}s")
            numeric.max_t.setText(f"{numeric._max:.9f}s")
            numeric.set_timestamp(numeric._min)

        if self.numeric_viewer is not None:
            self.numeric_viewer.refresh_ui()

    def sort(self):
        sorted_column_index = self.sorted_column_index

        if sorted_column_index == 0:
            self.signals = natsorted(self.signals, key=lambda x: x.name, reverse=self.sort_reversed)

        elif sorted_column_index in (1, 2):
            numeric = []
            string = []
            nones = []

            for signal in self.signals:
                value = signal.get_value(sorted_column_index)
                if value is None:
                    nones.append(signal)
                elif isinstance(value, (np.flexible, bytes)):
                    string.append(signal)
                else:
                    numeric.append(signal)

            self.signals = [
                *sorted(
                    numeric,
                    key=lambda x: x.get_value(sorted_column_index),
                    reverse=self.sort_reversed,
                ),
                *sorted(
                    string,
                    key=lambda x: x.get_value(sorted_column_index),
                    reverse=self.sort_reversed,
                ),
                *natsorted(nones, key=lambda x: x.name, reverse=self.sort_reversed),
            ]

        elif sorted_column_index == 3:
            self.signals = natsorted(self.signals, key=lambda x: x.unit, reverse=self.sort_reversed)

        self.data_changed()

    def set_values(self, values=None):
        map_ = self.map
        if values:
            for entry, vals in values.items():
                sig = map_[entry]
                sig.update_values(vals)

            if self.sorted_column_index in (1, 2):
                self.sort()
            else:
                self.data_changed()

    def reset(self):
        for sig in self.signals:
            sig.reset()
        self.data_changed()

    def __len__(self):
        return len(self.signals)

    def does_not_exist(self, entry, exists):
        self.map[entry].exists = exists

    def get_signal_value(self, signal, column):
        return signal.get_value(column)

    def set_format(self, fmt, rows):
        for row in rows:
            self.signals[row].format = fmt


class OfflineBackEnd:
    def __init__(self, signals, numeric):
        super().__init__()

        self.timestamp = None

        self.signals = signals or []
        self.map = None
        self.numeric = numeric

        self.sorted_column_index = 0
        self.sort_reversed = False
        self.numeric_viewer = None

        self.timebase = np.array([])

    def update(self, others=()):
        self.map = {signal.entry: signal for signal in self.signals}
        for signal in others:
            if signal.entry not in self.map:
                self.map[signal.entry] = signal
                self.signals.append(signal)

        if self.signals:
            timestamps = {id(signal.signal.timestamps): signal.signal.timestamps for signal in self.signals}
            timestamps = list(timestamps.values())
            self.timebase = np.unique(np.concatenate(timestamps))
        else:
            self.timebase = np.array([])

        self.sort()

    def sort_column(self, ix):
        if ix != self.sorted_column_index:
            self.sorted_column_index = ix
            self.sort_reversed = False
        else:
            self.sort_reversed = not self.sort_reversed

        self.sort()

    def data_changed(self):
        self.refresh_ui()

    def refresh_ui(self):
        if self.numeric_viewer is not None:
            self.numeric_viewer.refresh_ui()

    def sort(self):
        sorted_column_index = self.sorted_column_index

        if sorted_column_index == 0:
            self.signals = natsorted(self.signals, key=lambda x: x.name, reverse=self.sort_reversed)

        elif sorted_column_index in (1, 2):
            numeric = []
            string = []
            nones = []

            for signal in self.signals:
                value = signal.get_value(sorted_column_index, self.timestamp)
                if value is None:
                    nones.append(signal)
                elif isinstance(value, (np.flexible, bytes)):
                    string.append(signal)
                else:
                    numeric.append(signal)

            self.signals = [
                *sorted(
                    numeric,
                    key=lambda x: x.get_value(sorted_column_index),
                    reverse=self.sort_reversed,
                ),
                *sorted(
                    string,
                    key=lambda x: x.get_value(sorted_column_index),
                    reverse=self.sort_reversed,
                ),
                *natsorted(nones, key=lambda x: x.name, reverse=self.sort_reversed),
            ]

        elif sorted_column_index == 3:
            self.signals = natsorted(self.signals, key=lambda x: x.unit, reverse=self.sort_reversed)

        self.data_changed()

    def get_timestamp(self, stamp):
        max_idx = len(self.timebase) - 1
        if max_idx == -1:
            return stamp

        idx = np.searchsorted(self.timebase, stamp)
        if idx > max_idx:
            idx = max_idx

        return self.timebase[idx]

    def set_timestamp(self, stamp):
        self.timestamp = stamp
        if self.sorted_column_index in (1, 2):
            self.sort()
        else:
            self.data_changed()

    def reset(self):
        for sig in self.signals:
            sig.reset()
        self.data_changed()

    def __len__(self):
        return len(self.signals)

    def does_not_exist(self, entry, exists):
        self.map[entry].exists = exists

    def get_signal_value(self, signal, column):
        return signal.get_value(column, self.timestamp)

    def set_format(self, fmt, rows):
        for row in rows:
            self.signals[row].format = fmt


class TableModel(QtCore.QAbstractTableModel):
    def __init__(self, parent, background_color, font_color):
        super().__init__(parent)
        self.numeric_viewer = parent
        self.backend = parent.backend
        self.view = None
        self.format = "Physical"
        self.float_precision = -1
        self.background_color = background_color
        self.font_color = font_color

    def headerData(self, section, orientation, role=None):
        pass

    def columnCount(self, parent=None):
        return 4

    def rowCount(self, parent=None):
        return len(self.backend)

    def data(self, index, role=QtCore.Qt.ItemDataRole.DisplayRole):
        row = index.row()
        col = index.column()

        signal = self.backend.signals[row]
        cell = self.backend.get_signal_value(signal, col)

        if role == QtCore.Qt.ItemDataRole.DisplayRole:
            if cell is None:
                return "●"
            elif isinstance(cell, (bytes, np.bytes_)):
                return cell.decode("utf-8", "replace")
            elif isinstance(cell, str):
                return cell
            elif isinstance(cell, (np.ndarray, np.record, np.recarray)):
                return str(cell[0])
            else:
                if np.isnan(cell):
                    return "NaN"
                else:
                    return value_as_str(cell, signal.format, None, self.float_precision)

        elif role == QtCore.Qt.ItemDataRole.BackgroundRole:
            channel_ranges = self.view.ranges[signal.entry]
            raw_cell = self.backend.get_signal_value(signal, 1)
            scaled_cell = self.backend.get_signal_value(signal, 2)

            try:
                scaled_value = float(scaled_cell)
                value = scaled_value
            except:
                scaled_value = str(scaled_cell)

                try:
                    raw_value = float(raw_cell)
                    value = raw_value
                except:
                    value = scaled_value

            new_background_color, new_font_color = get_colors_using_ranges(
                value,
                ranges=channel_ranges,
                default_background_color=self.background_color,
                default_font_color=self.font_color,
            )

            return new_background_color if new_background_color != self.background_color else None

        elif role == QtCore.Qt.ItemDataRole.ForegroundRole:
            channel_ranges = self.view.ranges[signal.entry]
            raw_cell = self.backend.get_signal_value(signal, 1)
            scaled_cell = self.backend.get_signal_value(signal, 2)

            try:
                scaled_value = float(scaled_cell)
                value = scaled_value
            except:
                scaled_value = str(scaled_cell)

                try:
                    raw_value = float(raw_cell)
                    value = raw_value
                except:
                    value = scaled_value

            new_background_color, new_font_color = get_colors_using_ranges(
                value,
                ranges=channel_ranges,
                default_background_color=self.background_color,
                default_font_color=self.font_color,
            )

            return new_font_color if new_font_color != self.font_color else None

        elif role == QtCore.Qt.ItemDataRole.TextAlignmentRole:
            if col:
                return int(QtCore.Qt.AlignmentFlag.AlignRight | QtCore.Qt.AlignmentFlag.AlignVCenter)
            else:
                return int(QtCore.Qt.AlignmentFlag.AlignLeft | QtCore.Qt.AlignmentFlag.AlignVCenter)

        elif role == QtCore.Qt.ItemDataRole.DecorationRole:
            if col == 0:
                if not signal.exists:
                    icon = utils.ERROR_ICON
                    if icon is None:
                        utils.ERROR_ICON = QtGui.QIcon()
                        utils.ERROR_ICON.addPixmap(
                            QtGui.QPixmap(":/error.png"),
                            QtGui.QIcon.Mode.Normal,
                            QtGui.QIcon.State.Off,
                        )

                        utils.NO_ERROR_ICON = QtGui.QIcon()

                        icon = utils.ERROR_ICON
                else:
                    icon = utils.NO_ERROR_ICON
                    if icon is None:
                        utils.ERROR_ICON = QtGui.QIcon()
                        utils.ERROR_ICON.addPixmap(
                            QtGui.QPixmap(":/error.png"),
                            QtGui.QIcon.Mode.Normal,
                            QtGui.QIcon.State.Off,
                        )

                        utils.NO_ERROR_ICON = QtGui.QIcon()

                        icon = utils.NO_ERROR_ICON

                return icon

            elif col in (1, 2):
                has_ranges = bool(self.view.ranges.get(signal.entry, False))
                if has_ranges:
                    icon = utils.RANGE_INDICATOR_ICON
                    if icon is None:
                        utils.RANGE_INDICATOR_ICON = QtGui.QIcon()
                        utils.RANGE_INDICATOR_ICON.addPixmap(
                            QtGui.QPixmap(":/paint.png"),
                            QtGui.QIcon.Mode.Normal,
                            QtGui.QIcon.State.Off,
                        )

                        utils.NO_ERROR_ICON = QtGui.QIcon()
                        utils.NO_ICON = QtGui.QIcon()

                        icon = utils.RANGE_INDICATOR_ICON
                else:
                    icon = utils.NO_ERROR_ICON
                    if icon is None:
                        utils.RANGE_INDICATOR_ICON = QtGui.QIcon()
                        utils.RANGE_INDICATOR_ICON.addPixmap(
                            QtGui.QPixmap(":/paint.png"),
                            QtGui.QIcon.Mode.Normal,
                            QtGui.QIcon.State.Off,
                        )

                        utils.NO_ERROR_ICON = QtGui.QIcon()
                        utils.NO_ICON = QtGui.QIcon()

                        icon = utils.NO_ERROR_ICON

                return icon

    def flags(self, index):
        return (
            QtCore.Qt.ItemFlag.ItemIsEnabled
            | QtCore.Qt.ItemFlag.ItemIsSelectable
            | QtCore.Qt.ItemFlag.ItemIsDragEnabled
        )

    def setData(self, index, value, role=None):
        pass

    def supportedDropActions(self) -> bool:
        return QtCore.Qt.DropAction.MoveAction | QtCore.Qt.DropAction.CopyAction

    def set_format(self, fmt, indexes):
        if fmt not in ("phys", "hex", "bin", "ascii"):
            return

        self.format = fmt

        rows = {index.row() for index in indexes}

        self.backend.set_format(fmt, rows)


class TableView(QtWidgets.QTableView):
    add_channels_request = QtCore.Signal(list)

    def __init__(self, parent):
        super().__init__(parent)
        self.numeric_viewer = parent
        self.backend = parent.backend

        self.ranges = {}

        self._backgrund_color = self.palette().color(QtGui.QPalette.ColorRole.Window)
        self._font_color = self.palette().color(QtGui.QPalette.ColorRole.WindowText)

        model = TableModel(parent, self._backgrund_color, self._font_color)
        self.setModel(model)
        model.view = self

        self.horizontalHeader().hide()
        self.verticalHeader().hide()

        self.setHorizontalScrollMode(QtWidgets.QAbstractItemView.ScrollMode.ScrollPerPixel)
        self.setVerticalScrollMode(QtWidgets.QAbstractItemView.ScrollMode.ScrollPerPixel)

        self.setSelectionBehavior(QtWidgets.QAbstractItemView.SelectionBehavior.SelectRows)
        self.setSelectionMode(QtWidgets.QAbstractItemView.SelectionMode.ExtendedSelection)
        self.setDragEnabled(True)
        self.setDropIndicatorShown(True)

        self.doubleClicked.connect(self.edit_ranges)

        self.setDragDropMode(QtWidgets.QAbstractItemView.DragDropMode.InternalMove)

        self.double_clicked_enabled = True

    def sizeHint(self):
        width = 2 * self.frameWidth()
        for i in range(self.model().columnCount()):
            width += self.columnWidth(i)

        height = 2 * self.frameWidth()
        height += 24 * self.model().rowCount()

        return QtCore.QSize(width, height)

    def keyPressEvent(self, event):
        key = event.key()
        modifiers = event.modifiers()

        if key == QtCore.Qt.Key.Key_Delete and modifiers == QtCore.Qt.KeyboardModifier.NoModifier:
            event.accept()
            selected_items = {index.row() for index in self.selectedIndexes() if index.isValid()}

            for row in reversed(list(selected_items)):
                signal = self.backend.signals.pop(row)
                del self.backend.map[signal.entry]

            self.backend.update()

        elif key == QtCore.Qt.Key.Key_R and modifiers == QtCore.Qt.KeyboardModifier.ControlModifier:
            event.accept()

            selected_items = {index.row() for index in self.selectedIndexes() if index.isValid()}

            if selected_items:
                ranges = []

                for row in selected_items:
                    signal = self.backend.signals[row]
                    if self.ranges[signal.entry]:
                        ranges.extend(self.ranges[signal.entry])

                dlg = RangeEditor(
                    "<selected items>",
                    "",
                    ranges=unique_ranges(ranges),
                    parent=self,
                    brush=True,
                )
                dlg.exec_()
                if dlg.pressed_button == "apply":
                    ranges = dlg.result
                    for row in selected_items:
                        signal = self.backend.signals[row]
                        self.ranges[signal.entry] = copy_ranges(ranges)

                    self.backend.update()

        elif (
            modifiers == (QtCore.Qt.KeyboardModifier.ControlModifier | QtCore.Qt.KeyboardModifier.ShiftModifier)
            and key == QtCore.Qt.Key.Key_C
        ):
            event.accept()

            selected_items = {index.row() for index in self.selectedIndexes() if index.isValid()}

            if not selected_items:
                return
            else:
                row = list(selected_items)[0]
                signal = self.backend.signals[row]

                info = {
                    "format": signal.format,
                    "ranges": copy_ranges(self.ranges[signal.entry]),
                }

                for range_info in info["ranges"]:
                    range_info["background_color"] = range_info["background_color"].color().name()
                    range_info["font_color"] = range_info["font_color"].color().name()

                QtWidgets.QApplication.instance().clipboard().setText(json.dumps(info))

        elif (
            modifiers == (QtCore.Qt.KeyboardModifier.ControlModifier | QtCore.Qt.KeyboardModifier.ShiftModifier)
            and key == QtCore.Qt.Key.Key_V
        ):
            event.accept()

            info = QtWidgets.QApplication.instance().clipboard().text()
            selected_items = {index.row() for index in self.selectedIndexes() if index.isValid()}

            if not selected_items:
                return

            try:
                info = json.loads(info)
                for range_info in info["ranges"]:
                    range_info["background_color"] = QtGui.QBrush(QtGui.QColor(range_info["background_color"]))
                    range_info["font_color"] = QtGui.QBrush(QtGui.QColor(range_info["font_color"]))
            except:
                print(format_exc())
            else:
                for row in selected_items:
                    signal = self.backend.signals[row]

                    signal.format = info["format"]
                    self.ranges[signal.entry] = copy_ranges(info["ranges"])

                self.backend.update()

        else:
            super().keyPressEvent(event)

    def startDrag(self, supportedActions):
        selected_items = [index.row() for index in self.selectedIndexes() if index.isValid()]

        mimeData = QtCore.QMimeData()

        data = []
        numeric_mode = self.backend.numeric.mode

        for row in sorted(set(selected_items)):
            signal = self.backend.signals[row]

            entry = signal.entry if numeric_mode == "online" else signal.signal.entry

            group_index, channel_index = entry

            ranges = copy_ranges(self.ranges[signal.entry])

            for range_info in ranges:
                range_info["font_color"] = range_info["font_color"].color().name()
                range_info["background_color"] = range_info["background_color"].color().name()

            info = {
                "name": signal.name,
                "computation": {},
                "computed": True,
                "group_index": group_index,
                "channel_index": channel_index,
                "ranges": ranges,
                "origin_uuid": str(entry[0]) if numeric_mode == "online" else signal.signal.origin_uuid,
                "type": "channel",
                "uuid": os.urandom(6).hex(),
            }

            data.append(info)

        data = json.dumps(data).encode("utf-8")

        mimeData.setData("application/octet-stream-asammdf", QtCore.QByteArray(data))

        drag = QtGui.QDrag(self)
        drag.setMimeData(mimeData)
        drag.exec(QtCore.Qt.DropAction.CopyAction)

    def dragEnterEvent(self, e):
        e.accept()

    def dropEvent(self, e):
        if e.source() is self:
            return
        else:
            data = e.mimeData()
            if data.hasFormat("application/octet-stream-asammdf"):
                names = extract_mime_names(data)
                self.add_channels_request.emit(names)
            else:
                return

    def edit_ranges(self, index):
        if not self.double_clicked_enabled or not index.isValid():
            return

        row = index.row()
        signal = self.backend.signals[row]

        dlg = RangeEditor(signal.name, signal.unit, self.ranges[signal.entry], parent=self, brush=True)
        dlg.exec_()
        if dlg.pressed_button == "apply":
            ranges = dlg.result
            self.ranges[signal.entry] = ranges

    def set_format(self, fmt):
        indexes = self.selectedIndexes()
        self.model().set_format(fmt, indexes)


class HeaderModel(QtCore.QAbstractTableModel):
    def __init__(self, parent):
        super().__init__(parent)
        self.backend = parent.backend

    def columnCount(self, parent=None):
        return 4

    def rowCount(self, parent=None):
        return 1  # 1?

    def data(self, index, role=QtCore.Qt.ItemDataRole.DisplayRole):
        col = index.column()

        names = ["Name", "Raw", "Scaled", "Unit"]

        if role == QtCore.Qt.ItemDataRole.DisplayRole:
            return names[col]

        elif role == QtCore.Qt.ItemDataRole.DecorationRole:
            if col != self.backend.sorted_column_index:
                return
            else:
                if self.backend.sort_reversed:
                    icon = QtGui.QIcon(":/sort-descending.png")
                else:
                    icon = QtGui.QIcon(":/sort-ascending.png")

                return icon

        elif role == QtCore.Qt.ItemDataRole.TextAlignmentRole:
            return QtCore.Qt.AlignmentFlag.AlignLeft | QtCore.Qt.AlignmentFlag.AlignVCenter

    def headerData(self, section, orientation, role=None):
        pass


class HeaderView(QtWidgets.QTableView):
    sorting_changed = QtCore.Signal(int)
    NameColumn = 0
    RawColumn = 1
    ScaledColumn = 2
    UnitColumn = 3

    def __init__(self, parent):
        super().__init__(parent)
        self.numeric_viewer = parent
        self.backend = parent.backend

        self.table = parent.dataView
        self.setModel(HeaderModel(parent))
        self.padding = 10

        self.header_cell_being_resized = None
        self.header_being_resized = False

        self.setMouseTracking(True)
        self.viewport().setMouseTracking(True)
        self.viewport().installEventFilter(self)

        self.setIconSize(QtCore.QSize(16, 16))
        self.setSizePolicy(
            QtWidgets.QSizePolicy(QtWidgets.QSizePolicy.Policy.Maximum, QtWidgets.QSizePolicy.Policy.Maximum)
        )
        self.setWordWrap(False)
        self.setHorizontalScrollBarPolicy(QtCore.Qt.ScrollBarPolicy.ScrollBarAlwaysOff)
        self.setVerticalScrollBarPolicy(QtCore.Qt.ScrollBarPolicy.ScrollBarAlwaysOff)

        self.setHorizontalScrollMode(QtWidgets.QAbstractItemView.ScrollMode.ScrollPerPixel)
        self.setVerticalScrollMode(QtWidgets.QAbstractItemView.ScrollMode.ScrollPerPixel)
        font = QtGui.QFont()
        font.setBold(True)
        self.setFont(font)

        self.horizontalHeader().hide()
        self.verticalHeader().hide()
        self.setHorizontalScrollBarPolicy(QtCore.Qt.ScrollBarPolicy.ScrollBarAlwaysOff)
        self.setVerticalScrollBarPolicy(QtCore.Qt.ScrollBarPolicy.ScrollBarAlwaysOff)

        self.setContextMenuPolicy(QtCore.Qt.ContextMenuPolicy.CustomContextMenu)
        self.customContextMenuRequested.connect(self.show_menu)

        self.resize(self.sizeHint())

        self.columns_width = {
            self.RawColumn: self.columnWidth(self.RawColumn),
            self.ScaledColumn: self.columnWidth(self.ScaledColumn),
            self.UnitColumn: self.columnWidth(self.UnitColumn),
        }

    def all_columns_width(self):
        return [self.columnWidth(self.NameColumn), *self.columns_width.values()]

    def columns_visibility(self):
        return {
            "raw": not self.isColumnHidden(self.RawColumn),
            "scaled": not self.isColumnHidden(self.ScaledColumn),
            "unit": not self.isColumnHidden(self.UnitColumn),
        }

    def showEvent(self, a0: QtGui.QShowEvent) -> None:
        super().showEvent(a0)
        self.initial_size = self.size()

    def mouseDoubleClickEvent(self, event):
        point = event.pos()
        ix = self.indexAt(point)
        col = ix.column()
        if event.button() == QtCore.Qt.MouseButton.LeftButton:
            self.backend.sort_column(col)
            self.sorting_changed.emit(col)
        else:
            super().mouseDoubleClickEvent(event)

    def show_menu(self, position):
        count = len(self.backend)

        menu = QtWidgets.QMenu()
        menu.addAction(f"{count} rows in the numeric window")
        menu.addSeparator()

        menu.addAction("Automatic set columns width")
        menu.addSeparator()

        action = QtGui.QAction("Raw Column", menu)
        action.setCheckable(True)
        action.setChecked(not self.isColumnHidden(self.RawColumn))
        action.toggled.connect(partial(self.toggle_column, column=self.RawColumn))
        menu.addAction(action)

        action = QtGui.QAction("Scaled Column", menu)
        action.setCheckable(True)
        action.setChecked(not self.isColumnHidden(self.ScaledColumn))
        action.toggled.connect(partial(self.toggle_column, column=self.ScaledColumn))
        menu.addAction(action)

        action = QtGui.QAction("Unit Column", menu)
        action.setCheckable(True)
        action.setChecked(not self.isColumnHidden(self.UnitColumn))
        action.toggled.connect(partial(self.toggle_column, column=self.UnitColumn))
        menu.addAction(action)

        action = menu.exec_(self.viewport().mapToGlobal(position))

        if action is None:
            return

        if action.text() == "Automatic set columns width":
            self.numeric_viewer.auto_size_header()

    def eventFilter(self, object: QtCore.QObject, event: QtCore.QEvent):
        if event.type() in [
            QtCore.QEvent.Type.MouseButtonPress,
            QtCore.QEvent.Type.MouseButtonRelease,
            QtCore.QEvent.Type.MouseButtonDblClick,
            QtCore.QEvent.Type.MouseMove,
        ]:
            return self.manage_resizing(object, event)

        return False

    def manage_resizing(self, object: QtCore.QObject, event: QtCore.QEvent):
        def over_header_cell_edge(mouse_position, margin=3):
            x = mouse_position
            if self.columnAt(x - margin) != self.columnAt(x + margin):
                if self.columnAt(x + margin) == 0:
                    return None
                else:
                    return self.columnAt(x - margin)
            else:
                return None

        mouse_position = event.pos().x()
        orthogonal_mouse_position = event.pos().y()

        if over_header_cell_edge(mouse_position) is not None:
            self.viewport().setCursor(QtGui.QCursor(QtCore.Qt.CursorShape.SplitHCursor))

        else:
            self.viewport().setCursor(QtGui.QCursor(QtCore.Qt.CursorShape.ArrowCursor))

        if event.type() == QtCore.QEvent.Type.MouseButtonPress:
            if over_header_cell_edge(mouse_position) is not None:
                self.header_cell_being_resized = over_header_cell_edge(mouse_position)
                return True
            else:
                self.header_cell_being_resized = None

        if event.type() == QtCore.QEvent.Type.MouseButtonRelease:
            self.header_cell_being_resized = None
            self.header_being_resized = False

        if event.type() == QtCore.QEvent.Type.MouseButtonDblClick:
            if over_header_cell_edge(mouse_position) is not None:
                header_index = over_header_cell_edge(mouse_position)
                self.numeric_viewer.auto_size_column(header_index)
                return True

        if event.type() == QtCore.QEvent.Type.MouseMove:
            if self.header_cell_being_resized is not None:
                size = mouse_position - self.columnViewportPosition(self.header_cell_being_resized)
                if size > 10:
                    self.setColumnWidth(self.header_cell_being_resized, size)
                    self.numeric_viewer.dataView.setColumnWidth(self.header_cell_being_resized, size)

                    self.updateGeometry()
                    self.numeric_viewer.dataView.updateGeometry()
                return True

            elif self.header_being_resized:
                size = orthogonal_mouse_position - self.geometry().top()
                self.setFixedHeight(max(size, self.initial_size.height()))

                self.updateGeometry()
                self.numeric_viewer.dataView.updateGeometry()
                return True

        return False

    def sizeHint(self):
        width = self.table.sizeHint().width() + self.verticalHeader().width()
        height = 16 + self.font().pointSize() + 2 * self.frameWidth()

        return QtCore.QSize(width, height)

    def toggle_column(self, checked, column):
        if not checked:
            self.columns_width[column] = self.columnWidth(column)

        self.setColumnHidden(column, not checked)
        self.numeric_viewer.dataView.setColumnHidden(column, not checked)

        if checked:
            self.setColumnWidth(column, self.columns_width[column])
            self.numeric_viewer.dataView.setColumnWidth(column, self.columns_width[column])

        self.updateGeometry()
        self.numeric_viewer.dataView.updateGeometry()

    def minimumSizeHint(self):
        return QtCore.QSize(50, self.sizeHint().height())


class NumericViewer(QtWidgets.QWidget):
    def __init__(self, backend):
        super().__init__()

        backend.numeric_viewer = self
        self.backend = backend

        self.dataView = TableView(parent=self)

        self.columnHeader = HeaderView(parent=self)

        self.gridLayout = QtWidgets.QGridLayout()
        self.gridLayout.setContentsMargins(0, 0, 0, 0)
        self.gridLayout.setSpacing(0)
        self.setLayout(self.gridLayout)

        self.dataView.horizontalScrollBar().valueChanged.connect(self.columnHeader.horizontalScrollBar().setValue)

        self.columnHeader.horizontalScrollBar().valueChanged.connect(self.dataView.horizontalScrollBar().setValue)

        # self.dataView.setHorizontalScrollBarPolicy(QtCore.Qt.ScrollBarPolicy.ScrollBarAlwaysOff)
        # self.dataView.setVerticalScrollBarPolicy(QtCore.Qt.ScrollBarPolicy.ScrollBarAlwaysOff)

        self.gridLayout.addWidget(self.columnHeader, 0, 0)
        self.gridLayout.addWidget(self.dataView, 1, 0)
        # self.gridLayout.addWidget(self.dataView.horizontalScrollBar(), 2, 0, 1, 1)
        # self.gridLayout.addWidget(self.dataView.verticalScrollBar(), 1, 1, 1, 1)

        self.dataView.verticalScrollBar().setSizePolicy(
            QtWidgets.QSizePolicy(QtWidgets.QSizePolicy.Policy.Fixed, QtWidgets.QSizePolicy.Policy.Ignored)
        )
        self.dataView.horizontalScrollBar().setSizePolicy(
            QtWidgets.QSizePolicy(QtWidgets.QSizePolicy.Policy.Ignored, QtWidgets.QSizePolicy.Policy.Fixed)
        )

        self.gridLayout.setColumnStretch(0, 1)
        self.gridLayout.setRowStretch(1, 1)

        self.columnHeader.setSizePolicy(QtWidgets.QSizePolicy.Policy.Maximum, QtWidgets.QSizePolicy.Policy.Maximum)

        self.default_row_height = 24
        self.set_styles()

        for column_index in range(self.columnHeader.model().columnCount()):
            self.auto_size_column(column_index)

        self.columnHeader.horizontalHeader().setStretchLastSection(True)

        self.columnHeader.horizontalHeader().sectionResized.connect(self.update_horizontal_scroll)

        self.columnHeader.horizontalHeader().setMinimumSectionSize(1)
        self.dataView.horizontalHeader().setMinimumSectionSize(1)

        self.show()

    def set_styles(self):
        self.dataView.verticalHeader().setDefaultSectionSize(self.default_row_height)
        self.dataView.verticalHeader().setMinimumSectionSize(self.default_row_height)
        self.dataView.verticalHeader().setMaximumSectionSize(self.default_row_height)
        self.dataView.verticalHeader().sectionResizeMode(QtWidgets.QHeaderView.ResizeMode.Fixed)
        self.columnHeader.verticalHeader().setDefaultSectionSize(self.default_row_height)
        self.columnHeader.verticalHeader().setMinimumSectionSize(self.default_row_height)
        self.columnHeader.verticalHeader().setMaximumSectionSize(self.default_row_height)
        self.columnHeader.verticalHeader().sectionResizeMode(QtWidgets.QHeaderView.ResizeMode.Fixed)

    def auto_size_header(self):
        s = 0
        for i in range(self.columnHeader.model().columnCount()):
            s += self.auto_size_column(i)

        delta = int((self.dataView.viewport().size().width() - s) // 4)

        if delta > 0:
            for i in range(self.columnHeader.model().columnCount()):
                self.auto_size_column(i, extra_padding=delta)
            # self.dataView.horizontalScrollBar().hide()
        else:
            self.dataView.horizontalScrollBar().show()

    def update_horizontal_scroll(self, *args):
        return

        s = 0
        for i in range(self.columnHeader.model().columnCount()):
            s += self.dataView.columnWidth(i) + self.dataView.frameWidth()

        if self.dataView.viewport().size().width() < s:
            self.dataView.horizontalScrollBar().show()
        else:
            self.dataView.horizontalScrollBar().hide()

    def auto_size_column(self, column_index, extra_padding=0):
        width = 0

        N = 100
        for i in range(self.dataView.model().rowCount())[:N]:
            mi = self.dataView.model().index(i, column_index)
            text = self.dataView.model().data(mi)
            w = self.dataView.fontMetrics().boundingRect(text.replace("\0", " ")).width()
            width = max(width, w)

        for i in range(self.columnHeader.model().rowCount()):
            mi = self.columnHeader.model().index(i, column_index)
            text = self.columnHeader.model().data(mi)
            w = self.columnHeader.fontMetrics().boundingRect(text.replace("\0", " ")).width()
            width = max(width, w)

        padding = 20
        width += padding + extra_padding

        self.columnHeader.setColumnWidth(column_index, width)
        self.dataView.setColumnWidth(column_index, self.columnHeader.columnWidth(column_index))

        self.dataView.updateGeometry()
        self.columnHeader.updateGeometry()

        return width

    def scroll_to_column(self, column=0):
        index = self.dataView.model().index(0, column)
        self.dataView.scrollTo(index)
        self.columnHeader.selectColumn(column)
        self.columnHeader.on_selectionChanged(force=True)

    def refresh_ui(self):
        self.models = []
        self.models += [
            self.dataView.model(),
            self.columnHeader.model(),
        ]

        for model in self.models:
            model.beginResetModel()
            model.endResetModel()

        for view in [self.columnHeader, self.dataView]:
            view.updateGeometry()


class Numeric(Ui_NumericDisplay, QtWidgets.QWidget):
    add_channels_request = QtCore.Signal(list)
    timestamp_changed_signal = QtCore.Signal(object, float)

    def __init__(
        self,
        channels=None,
        format=None,
        mode="offline",
        float_precision=None,
        *args,
        **kwargs,
    ):
        super().__init__(*args, **kwargs)
        self.setupUi(self)

        self.mode = mode

        self.lock = Lock()
        self.visible_entries_modified = True

        self._settings = QtCore.QSettings()

        if mode == "offline":
            backend = OfflineBackEnd(None, self)
        else:
            backend = OnlineBackEnd(None, self)
        self.channels = NumericViewer(backend)

        self.channels.dataView.ranges = {}

        self.main_layout.insertWidget(0, self.channels)
        self.main_layout.setStretch(0, 1)

        self.float_precision.addItems(["Full float precision"] + [f"{i} float decimals" for i in range(16)])

        self.float_precision.currentIndexChanged.connect(self.set_float_precision)

        format = format or self._settings.value("numeric_format", "Physical")
        if format not in ("Physical", "Hex", "Binary", "Ascii"):
            format = "Physical"
            self._settings.setValue("numeric_format", format)

        if float_precision is None:
            float_precision = self._settings.value("numeric_float_precision", -1, type=int)
        self.float_precision.setCurrentIndex(float_precision + 1)

        self.timebase = np.array([])
        self._timestamp = None

        if channels:
            self.add_new_channels(channels)

        self.channels.dataView.add_channels_request.connect(self.add_channels_request)
        self.channels.dataView.verticalScrollBar().valueChanged.connect(self.reset_visible_entries)
        self.channels.columnHeader.sorting_changed.connect(self.reset_visible_entries)

        self.channels.auto_size_header()
        self.double_clicked_enabled = True

        if self.mode == "offline":
            self.pattern = {}

            self.timestamp.valueChanged.connect(self._timestamp_changed)
            self.timestamp_slider.valueChanged.connect(self._timestamp_slider_changed)

            self._inhibit = False

            self.forward.clicked.connect(self.search_forward)
            self.backward.clicked.connect(self.search_backward)
            self.op.addItems([">", ">=", "<", "<=", "==", "!="])

            self.time_group.setHidden(True)
            self.search_group.setHidden(True)

            self.toggle_controls_btn.clicked.connect(self.toggle_controls)
        else:
            self.toggle_controls_btn.setHidden(True)
            self.time_group.setHidden(True)
            self.search_group.setHidden(True)

    def add_new_channels(self, channels, mime_data=None):
        if self.mode == "online":
            others = []
            for sig in channels:
                if sig is not None:
                    entry = (sig.origin_uuid, sig.name)

                    others.append(
                        SignalOnline(
                            name=sig.name,
                            conversion=sig.conversion,
                            entry=entry,
                            unit=sig.unit,
                            format=getattr(sig, "format", "phys"),
                        )
                    )

                    ranges = copy_ranges(sig.ranges)
                    for range_info in ranges:
                        range_info["font_color"] = fn.mkBrush(range_info["font_color"])
                        range_info["background_color"] = fn.mkBrush(range_info["background_color"])
                    sig.ranges = ranges

                    self.channels.dataView.ranges[entry] = sig.ranges

        else:
            others = []
            for sig in channels:
                if sig is not None:
                    sig.flags &= ~sig.Flags.computed
                    sig.computation = None
                    ranges = sig.ranges
                    exists = getattr(sig, "exists", True)
                    sig = PlotSignal(sig, allow_trim=False, allow_nans=True)
                    if sig.conversion:
                        sig.phys_samples = sig.conversion.convert(sig.raw_samples, as_bytes=True)
                    sig.entry = sig.group_index, sig.channel_index

                    others.append(
                        SignalOffline(
                            signal=sig,
                            exists=exists,
                        )
                    )

                    for range_info in ranges:
                        range_info["font_color"] = fn.mkBrush(range_info["font_color"])
                        range_info["background_color"] = fn.mkBrush(range_info["background_color"])
                    sig.ranges = ranges

                    self.channels.dataView.ranges[sig.entry] = ranges

        self.channels.backend.update(others)
        self.channels.auto_size_header()
        self.update_timebase()

    def reset(self):
        self.channels.backend.reset()
        self.channels.dataView.double_clicked_enabled = True

    def set_values(self, values=None):
        selection = self.channels.dataView.selectedIndexes()
        self.channels.backend.set_values(values)

        selection_model = self.channels.dataView.selectionModel()
        for index in selection:
            selection_model.select(index, QtCore.QItemSelectionModel.SelectionFlag.Select)

    def to_config(self):
        channels = []
        for signal in self.channels.backend.signals:
            ranges = self.channels.dataView.ranges[signal.entry]
            ranges = copy_ranges(ranges)

            for range_info in ranges:
                range_info["font_color"] = range_info["font_color"].color().name()
                range_info["background_color"] = range_info["background_color"].color().name()

            channels.append(
                {
                    "origin_uuid": str(signal.entry[0]),
                    "name": signal.name,
                    "ranges": ranges,
                    "format": signal.format,
                }
            )

        if self.mode == "offline":
            pattern = self.pattern
            if pattern:
                ranges = copy_ranges(pattern["ranges"])

                for range_info in ranges:
                    range_info["font_color"] = range_info["font_color"].color().name()
                    range_info["background_color"] = range_info["background_color"].color().name()

                pattern["ranges"] = ranges
        else:
            pattern = {}

        config = {
            "format": "Physical",
            "mode": self.mode,
            "channels": channels,
            "pattern": pattern,
            "float_precision": self.float_precision.currentIndex() - 1,
            "header_sections_width": self.channels.columnHeader.all_columns_width(),
            "font_size": self.font().pointSize(),
            "columns_visibility": self.channels.columnHeader.columns_visibility(),
        }

        return config

    def does_not_exist(self, entry, exists=False):
        self.channels.backend.does_not_exist(entry, exists)

    def resizeEvent(self, event):
        super().resizeEvent(event)
        self.visible_entries_modified = True

    def reset_visible_entries(self, arg):
        self.visible_entries_modified = True

    def set_format(self, fmt):
        fmt = fmt.lower()
        if fmt in ("phys", "physical"):
            fmt_s = "Physical"
            fmt = "phys"
        elif fmt in ("bin", "binary"):
            fmt_s = "Bin"
            fmt = "bin"
        elif fmt == "hex":
            fmt_s = "Hex"
        elif fmt == "ascii":
            fmt_s = "Ascii"
        else:
            fmt_s = "Physical"
            fmt = "phys"

        self.channels.dataView.set_format(fmt)
        self._settings.setValue("numeric_format", fmt_s)
        self.channels.backend.data_changed()

    def set_float_precision(self, index):
        self._settings.setValue("numeric_float_precision", index - 1)
        self.channels.dataView.model().float_precision = index - 1
        self.channels.backend.data_changed()

    def visible_entries(self):
        visible = set()

        if self.channels.backend.sorted_column_index in (1, 2):
            visible = set(self.channels.backend.map)

        else:
            rect = self.channels.dataView.viewport().rect()

            top = self.channels.dataView.indexAt(rect.topLeft()).row()
            bottom = self.channels.dataView.indexAt(rect.bottomLeft()).row()
            if top == -1:
                pass
            elif bottom == -1:
                visible = set(self.channels.backend.map)
            else:
                for row in range(top, bottom + 1):
                    visible.add(self.channels.backend.signals[row].entry)

        self.visible_entries_modified = True

        return visible

    def _timestamp_changed(self, stamp):
        if not self._inhibit:
            self.set_timestamp(stamp)

    def _timestamp_slider_changed(self, idx):
        if not self._inhibit:
            if not len(self.timebase):
                return

            self.set_timestamp(self.timebase[idx])

    def set_timestamp(self, stamp=None, emit=True):
        if stamp is None:
            if self._timestamp is None:
                if len(self.timebase):
                    stamp = self.timebase[0]
                else:
                    return
            else:
                stamp = self._timestamp

        if not len(self.timebase):
            return

        idx = np.searchsorted(self.timebase, stamp, side="right") - 1

        stamp = self.timebase[idx]
        self._timestamp = stamp

        self.channels.backend.set_timestamp(stamp)

        self._inhibit = True
        self.timestamp_slider.setValue(idx)
        self.timestamp.setValue(stamp)
        self._inhibit = False

        if emit:
            self.timestamp_changed_signal.emit(self, stamp)

    def search_forward(self):
        if self.op.currentIndex() < 0 or not self.target.text().strip() or not self.pattern_match.text().strip():
            self.match.setText("invalid input values")
            return

        operator = self.op.currentText()

        if self.match_type.currentText() == "Wildcard":
            wildcard = f"{os.urandom(6).hex()}_WILDCARD_{os.urandom(6).hex()}"
            text = self.pattern_match.text().strip()
            pattern = text.replace("*", wildcard)
            pattern = re.escape(pattern)
            pattern = pattern.replace(wildcard, ".*")
        else:
            pattern = self.pattern_match.text().strip()

        if self.case_sensitivity.currentText() == "Case sensitive":
            pattern = re.compile(pattern)
        else:
            pattern = re.compile(f"(?i){pattern}")

        matches = [sig for sig in self.channels.backend.signals if pattern.fullmatch(sig.name)]

        mode = self.match_mode.currentText()

        if not matches:
            self.match.setText("the pattern does not match any channel name")
            return

        try:
            target = float(self.target.text().strip())
        except:
            self.match.setText("the target must a numeric value")
        else:
            if target.is_integer():
                target = int(target)

            start = self.timestamp.value()

            timestamp = None
            signal_name = ""
            for sig in matches:
                sig = sig.signal.cut(start=start)
                if mode == "Raw" or sig.conversion is None:
                    samples = sig.raw_samples
                else:
                    samples = sig.phys_samples

                op = getattr(samples, OPS[operator])
                try:
                    idx = np.argwhere(op(target)).flatten()
                    if len(idx):
                        if len(idx) == 1 or sig.timestamps[idx[0]] != start:
                            timestamp_ = sig.timestamps[idx[0]]
                        else:
                            timestamp_ = sig.timestamps[idx[1]]

                        if timestamp is None or timestamp_ < timestamp:
                            timestamp = timestamp_
                            signal_name = sig.name
                except:
                    continue

            if timestamp is not None:
                self.timestamp.setValue(timestamp)
                self.match.setText(f"condition found for {signal_name}")
            else:
                self.match.setText("condition not found")

    def search_backward(self):
        if self.op.currentIndex() < 0 or not self.target.text().strip() or not self.pattern_match.text().strip():
            self.match.setText("invalid input values")
            return

        operator = self.op.currentText()

        if self.match_type.currentText() == "Wildcard":
            wildcard = f"{os.urandom(6).hex()}_WILDCARD_{os.urandom(6).hex()}"
            text = self.pattern_match.text().strip()
            pattern = text.replace("*", wildcard)
            pattern = re.escape(pattern)
            pattern = pattern.replace(wildcard, ".*")
        else:
            pattern = self.pattern_match.text().strip()

        if self.case_sensitivity.currentText() == "Case sensitive":
            pattern = re.compile(pattern)
        else:
            pattern = re.compile(f"(?i){pattern}")

        matches = [sig for sig in self.channels.backend.signals if pattern.fullmatch(sig.name)]

        mode = self.match_mode.currentText()

        if not matches:
            self.match.setText("the pattern does not match any channel name")
            return

        try:
            target = float(self.target.text().strip())
        except:
            self.match.setText("the target must a numeric value")
        else:
            if target.is_integer():
                target = int(target)

            stop = self.timestamp.value()

            timestamp = None
            signal_name = ""
            for sig in matches:
                sig = sig.signal.cut(stop=stop)
                if mode == "raw values" or sig.conversion is None:
                    samples = sig.raw_samples[:-1]
                else:
                    samples = sig.phys_samples[:-1]

                op = getattr(samples, OPS[operator])
                try:
                    idx = np.argwhere(op(target)).flatten()
                    if len(idx):
                        if len(idx) == 1 or sig.timestamps[idx[-1]] != stop:
                            timestamp_ = sig.timestamps[idx[-1]]
                        else:
                            timestamp_ = sig.timestamps[idx[-2]]

                        if timestamp is None or timestamp_ > timestamp:
                            timestamp = timestamp_
                            signal_name = sig.name
                except:
                    continue

            if timestamp is not None:
                self.timestamp.setValue(timestamp)
                self.match.setText(f"condition found for {signal_name}")
            else:
                self.match.setText("condition not found")

    def keyPressEvent(self, event):
        key = event.key()
        modifiers = event.modifiers()

        if (
            key in (QtCore.Qt.Key.Key_H, QtCore.Qt.Key.Key_B, QtCore.Qt.Key.Key_P, QtCore.Qt.Key.Key_T)
            and modifiers == QtCore.Qt.KeyboardModifier.ControlModifier
        ):
            event.accept()

            if key == QtCore.Qt.Key.Key_H:
                self.set_format("Hex")
            elif key == QtCore.Qt.Key.Key_B:
                self.set_format("Bin")
            elif key == QtCore.Qt.Key.Key_T:
                self.set_format("Ascii")
            else:
                self.set_format("Physical")

        elif (
            key == QtCore.Qt.Key.Key_Right
            and modifiers == QtCore.Qt.KeyboardModifier.NoModifier
            and self.mode == "offline"
        ):
            event.accept()
            self.timestamp_slider.setValue(self.timestamp_slider.value() + 1)

        elif (
            key == QtCore.Qt.Key.Key_Left
            and modifiers == QtCore.Qt.KeyboardModifier.NoModifier
            and self.mode == "offline"
        ):
            event.accept()
            self.timestamp_slider.setValue(self.timestamp_slider.value() - 1)

        elif (
            key == QtCore.Qt.Key.Key_S
            and modifiers == QtCore.Qt.KeyboardModifier.ControlModifier
            and self.mode == "offline"
        ):
            event.accept()
            file_name, _ = QtWidgets.QFileDialog.getSaveFileName(
                self,
                "Save as measurement file",
                "",
                "MDF version 4 files (*.mf4)",
            )

            if file_name:
<<<<<<< HEAD
                selected_items = {index.row() for index in self.channels.dataView.selectedIndexes() if index.isValid()}
                signals = []
                for index in selected_items:
                    signals.append(self.channels.dataView.backend.signals[index].signal)

=======
                signals = [offline_signal.signal for offline_signal in self.channels.dataView.backend.signals]
>>>>>>> 127cba1c
                if signals:
                    with mdf_module.MDF() as mdf:
                        groups = {}
                        for sig in signals:
                            id_ = id(sig.timestamps)
                            group_ = groups.setdefault(id_, [])
                            group_.append(sig)

                        for signals in groups.values():
                            sigs = []
                            for signal in signals:
                                if ":" in signal.name:
                                    sig = signal.copy()
                                    sig.name = sig.name.split(":")[-1].strip()
                                    sigs.append(sig)
                                else:
                                    sigs.append(signal)
                            mdf.append(sigs, common_timebase=True)
                        mdf.save(file_name, overwrite=True)

        elif key == QtCore.Qt.Key.Key_BracketLeft and modifiers == QtCore.Qt.KeyboardModifier.ControlModifier:
            event.accept()
            self.decrease_font()

        elif key == QtCore.Qt.Key.Key_BracketRight and modifiers == QtCore.Qt.KeyboardModifier.ControlModifier:
            event.accept()
            self.increase_font()

        elif (
            key == QtCore.Qt.Key.Key_G
            and modifiers == QtCore.Qt.KeyboardModifier.ShiftModifier
            and self.mode == "offline"
        ):
            event.accept()

            value, ok = QtWidgets.QInputDialog.getDouble(
                self,
                "Go to time stamp",
                "Time stamp",
                value=self.timestamp_slider.value(),
                decimals=9,
            )

            if ok:
                self.set_timestamp(value)

        else:
            self.channels.dataView.keyPressEvent(event)

    def close(self):
        super().close()

    def decrease_font(self):
        font = self.font()
        size = font.pointSize()
        pos = bisect.bisect_left(FONT_SIZE, size) - 1
        if pos < 0:
            pos = 0
        new_size = FONT_SIZE[pos]

        self.set_font_size(new_size)

    def increase_font(self):
        font = self.font()
        size = font.pointSize()
        pos = bisect.bisect_right(FONT_SIZE, size)
        if pos == len(FONT_SIZE):
            pos -= 1
        new_size = FONT_SIZE[pos]

        self.set_font_size(new_size)

    def set_font_size(self, size):
        self.hide()
        font = self.font()
        font.setPointSize(size)
        self.setFont(font)
        self.show()
        self.channels.default_row_height = 12 + size
        self.channels.set_styles()

    def toggle_controls(self, event=None):
        if self.toggle_controls_btn.text() == "Show controls":
            self.toggle_controls_btn.setText("Hide controls")
            self.time_group.setHidden(False)
            self.search_group.setHidden(False)
            icon = QtGui.QIcon()
            icon.addPixmap(QtGui.QPixmap(":/up.png"), QtGui.QIcon.Mode.Normal, QtGui.QIcon.State.Off)
            self.toggle_controls_btn.setIcon(icon)
        else:
            self.toggle_controls_btn.setText("Show controls")
            self.time_group.setHidden(True)
            self.search_group.setHidden(True)
            icon = QtGui.QIcon()
            icon.addPixmap(QtGui.QPixmap(":/down.png"), QtGui.QIcon.Mode.Normal, QtGui.QIcon.State.Off)
            self.toggle_controls_btn.setIcon(icon)

    def update_timebase(self):
        if self.mode == "online":
            return

        self.timebase = self.channels.backend.timebase

        count = len(self.timebase)

        if count:
            min_, max_ = self.timebase[0], self.timebase[-1]
            self.timestamp_slider.setRange(0, count - 1)

        else:
            min_, max_ = 0.0, 0.0
            self.timestamp_slider.setRange(0, 0)

        self.timestamp.setRange(min_, max_)

        self.min_t.setText(f"{min_:.9f}s")
        self.max_t.setText(f"{max_:.9f}s")

        self.set_timestamp(emit=False)<|MERGE_RESOLUTION|>--- conflicted
+++ resolved
@@ -1678,15 +1678,7 @@
             )
 
             if file_name:
-<<<<<<< HEAD
-                selected_items = {index.row() for index in self.channels.dataView.selectedIndexes() if index.isValid()}
-                signals = []
-                for index in selected_items:
-                    signals.append(self.channels.dataView.backend.signals[index].signal)
-
-=======
                 signals = [offline_signal.signal for offline_signal in self.channels.dataView.backend.signals]
->>>>>>> 127cba1c
                 if signals:
                     with mdf_module.MDF() as mdf:
                         groups = {}
