--- conflicted
+++ resolved
@@ -213,15 +213,6 @@
                             self.channels_db[new_ch.name] = []
                             self.channels_db[new_ch.name].append((dg_cntr, ch_cntr))
 
-<<<<<<< HEAD
-                        if new_ch.name in self.channels_db:
-                            self.channels_db[new_ch.name].append((dg_cntr, ch_cntr))
-                        else:
-                            self.channels_db[new_ch.name] = []
-                            self.channels_db[new_ch.name].append((dg_cntr, ch_cntr))
-
-=======
->>>>>>> 07ee340b
                         if new_ch['channel_type'] == CHANNEL_TYPE_MASTER:
                             self.masters_db[dg_cntr] = ch_cntr
                         # go to next channel of the current channel group
