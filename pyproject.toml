[build-system]
requires = ["scikit-build-core", "numpy>=2.0.0"]
build-backend = "scikit_build_core.build"

[project]
name = "asammdf"
description = "ASAM MDF measurement data file parser"
readme = "README.md"
requires-python = ">=3.10"
license = { text = "LGPLv3+" }
authors = [{ name = "Daniel Hrisca", email = "daniel.hrisca@gmail.com" }]
dynamic = ["version"]
classifiers = [
    "Development Status :: 5 - Production/Stable",
    "Intended Audience :: Developers",
    "Topic :: Software Development",
    "Topic :: Scientific/Engineering",
    "License :: OSI Approved :: GNU Lesser General Public License v3 or later (LGPLv3+)",
    "Programming Language :: Python :: 3.10",
    "Programming Language :: Python :: 3.11",
    "Programming Language :: Python :: 3.12",
    "Programming Language :: Python :: 3.13",
]
keywords = [
    "read",
    "reader",
    "edit",
    "editor",
    "parse",
    "parser",
    "asam",
    "mdf",
    "measurement",
]
dependencies = [
    "canmatrix[arxml,dbc]>=1.2",
    "isal; platform_machine == 'x86_64' or platform_machine == 'AMD64'",
    "lxml>=4.9.3",
    "lz4",
    "numexpr",
    "numpy>=2.0.0",
    "pandas",
    "python-dateutil",
    "typing-extensions~=4.10",
]

[project.optional-dependencies]
decode = ["faust-cchardet==2.1.19", "chardet"]
export = ["pyarrow", "h5py", "hdf5storage>=0.1.19", "python-snappy", "polars"]
testing = ["h5py", "pyarrow", "python-can", "scipy"]
export-matlab-v5 = ["scipy"]
gui = ["natsort", "PySide6", "pyqtgraph", "pyqtlet2[PySide6]", "packaging"]
encryption = ["cryptography", "keyring"]
symbolic-math = ["sympy"]
filesystem = ["fsspec"]

[project.scripts]
asammdf = "asammdf.app.asammdfgui:main [gui]"

[project.urls]
Documentation = "https://asammdf.readthedocs.io/en/master"
Issues = "https://github.com/danielhrisca/asammdf/issues"
Source = "https://github.com/danielhrisca/asammdf"

[tool.scikit-build]
metadata.version.provider = "scikit_build_core.metadata.regex"
metadata.version.input = "src/asammdf/version.py"
wheel.packages = ["src/asammdf"]
wheel.py-api = "cp310"

<<<<<<< HEAD
=======
[tool.black]
line-length = 120
required-version = "25"
target-version = ['py310']
force-exclude = '''
(
    ^/ext |
    ^/src/asammdf/gui/ui |
)
'''

>>>>>>> e58d8a36
[tool.coverage]
run.relative_files = true
run.source_pkgs = ["asammdf"]
paths.source = ["src", "*/site-packages"]
report.omit = ["*/asammdf/gui/ui/*"]

[tool.cibuildwheel]
manylinux-x86_64-image = "manylinux_2_28"
test-requires = "pytest"
test-command = "pytest {project}/test"
build-frontend = "build"
archs = ["auto64"]                        # only build for 64bit architectures
# skip pypy and irrelevant architectures
skip = ["pp*", "*_ppc64le", "*-musllinux*", "*_s390x"]

[tool.mypy]
files = "."
exclude = [
    "benchmarks/",
    "build/",
    "ci/",
    "dist/",
    "doc/_build/",
    "examples/",
    "ext/",
    "test/",
]
python_version = "3.10"
plugins = ["numpy.typing.mypy_plugin"]
strict = true

[[tool.mypy.overrides]]
module = [
    "canmatrix.*",
    "cchardet.*",
    "cmerg.*",
    "fsspec.*",
    "h5py.*",
    "hdf5storage.*",
    "mdfreader.*",
    "mfile.*",
    "numexpr.*",
    "pyqtgraph.*",
    "pyqtlet2.*",
    "snappy.*",
    "sympy.*",
    "xmlrunner.*",
]
ignore_missing_imports = true

[[tool.mypy.overrides]]
module = [
    "asammdf.app.asammdfgui",
    "asammdf.blocks.bus_logging_utils",
    "asammdf.blocks.conversion_utils",
    "asammdf.blocks.mdf_v4",
    "asammdf.blocks.v4_blocks",
    "asammdf.gui.*",
    "asammdf.mdf",
    "asammdf.signal",
]
ignore_errors = true

[tool.ruff]
<<<<<<< HEAD
line-length = 120
target-version = "py39"
=======
target-version = "py310"
>>>>>>> e58d8a36
extend-exclude = ["./src/asammdf/gui/ui", "./ext"]
force-exclude = true

[tool.ruff.lint]
select = [
    "B",   # flake8-bugbear
    "C4",  # flake8-comprehensions
    "F",   # pyflakes
    "UP",  # pyupgrade
    "I",   # isort
    "PIE", # flake8-pie
    "PL",  # pylint
    "RUF", # Ruff-specific rules
]
ignore = [
    "B007",    # unused-loop-control-variable
    "F841",    # unused-variable
    "PLC0414", # useless-import-alias
    "PLR09",   # too-many-this, too-many-that
    "PLR2004", # magic-value-comparison
    "PLR5501", # collapsible-else-if
    "PLW0603", # global-statement
    "PLW2901", # redefined-loop-name
    "RUF012",  # mutable-class-default
    "RUF015",  # unnecessary-iterable-allocation-for-first-element
]

[tool.ruff.lint.isort]
known-first-party = ["asammdf"]
order-by-type = false
force-sort-within-sections = true<|MERGE_RESOLUTION|>--- conflicted
+++ resolved
@@ -68,20 +68,6 @@
 wheel.packages = ["src/asammdf"]
 wheel.py-api = "cp310"
 
-<<<<<<< HEAD
-=======
-[tool.black]
-line-length = 120
-required-version = "25"
-target-version = ['py310']
-force-exclude = '''
-(
-    ^/ext |
-    ^/src/asammdf/gui/ui |
-)
-'''
-
->>>>>>> e58d8a36
 [tool.coverage]
 run.relative_files = true
 run.source_pkgs = ["asammdf"]
@@ -146,12 +132,8 @@
 ignore_errors = true
 
 [tool.ruff]
-<<<<<<< HEAD
 line-length = 120
-target-version = "py39"
-=======
 target-version = "py310"
->>>>>>> e58d8a36
 extend-exclude = ["./src/asammdf/gui/ui", "./ext"]
 force-exclude = true
 
