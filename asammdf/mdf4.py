"""
ASAM MDF version 4 file format module
"""
from __future__ import print_function, division
import sys
PYVERSION = sys.version_info[0]

import time
import warnings
import os
from struct import unpack, unpack_from
from functools import reduce
from collections import defaultdict
from hashlib import md5
import xml.etree.ElementTree as XML

from numpy import (interp, linspace, dtype, amin, amax, array_equal,
                   array, searchsorted, clip, union1d, float64, frombuffer,
                   uint8, arange,
                   issubdtype, flexible)
from numexpr import evaluate
from numpy.core.records import fromstring, fromarrays

from pandas import DataFrame

from .v4blocks import (AttachmentBlock,
                       Channel,
                       ChannelGroup,
                       ChannelConversion,
                       DataBlock,
                       DataZippedBlock,
                       DataGroup,
                       DataList,
                       FileHistory,
                       FileIdentificationBlock,
                       HeaderBlock,
                       HeaderList,
                       SignalDataBlock,
                       SourceInformation,
                       TextBlock)

from .v4constants import *
from .utils import MdfException, get_fmt, fmt_to_datatype, pair
from .signal import Signal

if PYVERSION == 2:
    def bytes(obj):
        return obj.__bytes__()

__all__ = ['MDF4', ]


class MDF4(object):
    """If the *name* exist it will be loaded otherwise an empty file will be created that can be later saved to disk

    Parameters
    ----------
    name : string
        mdf file name
    load_measured_data : bool
        load data option; default *True*

        * if *True* the data group binary data block will be loaded in RAM
        * if *False* the channel data is read from disk on request

    compression : bool
        compression option for data group binary data block; default *False*
    version : string
        mdf file version ('4.00', '4.10', '4.11'); default '4.00'

    Attributes
    ----------
    name : string
        mdf file name
    groups : list
        list of data groups
    header : HeaderBlock
        mdf file header
    file_history : list
        list of (FileHistory, TextBlock) pairs
    comment : TextBlock
        mdf file comment
    identification : FileIdentificationBlock
        mdf file start block
    load_measured_data : bool
        load measured data option
    compression : bool
        measured data compression option
    version : int
        mdf version
    channels_db : dict
        used for fast channel access by name; for each name key the value is a (group index, channel index) tuple
    masters_db : dict
        used for fast master channel access; for each group index key the value is the master channel index

    """
    def __init__(self, name=None, load_measured_data=True, compression=False, version='4.00'):
        self.groups = []
        self.header = None
        self.identification = None
        self.file_history = []
        self.file_comment = None
        self.name = name
        self.load_measured_data = load_measured_data
        self.channels_db = {}
        self.masters_db = {}
        self.compression = compression
        self.attachments = []
        self.sorted = True

        if name and os.path.isfile(name):
            with open(self.name, 'rb') as file_stream:
                self._read(file_stream)
        else:
            self.load_measured_data = True

            self.header = HeaderBlock()
            self.identification = FileIdentificationBlock(version=version)
            self.version = version

    def _read(self, file_stream):
        dg_cntr = 0

        self.identification = FileIdentificationBlock(file_stream=file_stream)
        self.version = self.identification['version_str'].decode('utf-8').strip(' \n\t\x00')
        self.header = HeaderBlock(address=0x40, file_stream=file_stream)

        # read file comment
        if self.header['comment_addr']:
            self.file_comment = TextBlock(address=self.header['comment_addr'], file_stream=file_stream)

        # read file history
        fh_addr = self.header['file_history_addr']
        while fh_addr:
            fh = FileHistory(address=fh_addr, file_stream=file_stream)
            try:
                fh_text = TextBlock(address=fh['comment_addr'], file_stream=file_stream)
            except:
                print(self.name)
                raise
            self.file_history.append((fh, fh_text))
            fh_addr = fh['next_fh_addr']

        # read attachments
        at_addr = self.header['first_attachment_addr']
        while at_addr:
            texts = {}
            at_block = AttachmentBlock(address=at_addr, file_stream=file_stream)
            for key in ('file_name_addr', 'mime_addr', 'comment_addr'):
                addr = at_block[key]
                if addr:
                    texts[key] = TextBlock(address=addr, file_stream=file_stream)

            self.attachments.append((at_block, texts))
            at_addr = at_block['next_at_addr']


        # go to first date group and read each data group sequentially
        dg_addr = self.header['first_dg_addr']

        while dg_addr:
            new_groups = []
            group = DataGroup(address=dg_addr, file_stream=file_stream)

            # go to first channel group of the current data group
            cg_addr = group['first_cg_addr']

            cg_nr = 0

            while cg_addr:
                cg_nr += 1

                grp = {}
                new_groups.append(grp)

                grp['channels'] = []
                grp['channel_conversions'] = []
                grp['channel_sources'] = []
                grp['signal_data'] = []
                # channel_group is lsit to allow uniform handling of all texts in save method
                grp['texts'] = {'channels': [], 'sources': [], 'conversions': [], 'conversion_tab': [], 'channel_group': []}

                # read each channel group sequentially
                channel_group = grp['channel_group'] = ChannelGroup(address=cg_addr, file_stream=file_stream)
                # read acquisition name and comment for current channel group
                channel_group_texts = {}
                grp['texts']['channel_group'].append(channel_group_texts)

                grp['data_group'] = DataGroup(address=dg_addr, file_stream=file_stream)

                for key in ('acq_name_addr', 'comment_addr'):
                    address = channel_group[key]
                    if address:
                        channel_group_texts[key] = TextBlock(address=address, file_stream=file_stream)

                # go to first channel of the current channel group
                ch_addr = channel_group['first_ch_addr']
                ch_cntr = 0

                # Read channels by walking recursively in the channel group
                # starting from the first channel
                self._read_channels(ch_addr, grp, file_stream, dg_cntr, ch_cntr)

                cg_addr = channel_group['next_cg_addr']

                dg_cntr += 1

            # store channel groups record sizes dict in each
            # new group data belong to the initial unsorted group, and add
            # the key 'sorted' with the value False to use a flag;
            # this is used later if load_measured_data=False

            if cg_nr > 1:
                cg_size = {}
                for grp in new_groups:
                    if grp['channel_group']['flags'] == 0:
                        cg_size[grp['channel_group']['record_id']] = grp['channel_group']['samples_byte_nr']
                    else:
                        # VLDS flags
                        cg_size[grp['channel_group']['record_id']] = 0

                for grp in new_groups:
                    grp['sorted'] = False
                    grp['record_size'] = cg_size


            if self.load_measured_data:
                # go to the first data block of the current data group
                dat_addr = group['data_block_addr']
                data = self._read_data_block(address=dat_addr, file_stream=file_stream)

                if cg_nr == 1:
                    kargs = {'data': data, 'compression': self.compression}
                    new_groups[0]['data_block'] = DataBlock(**kargs)
                else:
                    cg_data = defaultdict(list)
                    record_id_nr = group['record_id_len'] if group['record_id_len'] <= 2 else 0
                    i = 0
                    size = len(data)
                    while i < size:
                        rec_id = data[i]
                        # skip record id
                        i += 1
                        rec_size = cg_size[rec_id]
                        if rec_size:
                            rec_data = data[i: i+rec_size]
                            cg_data[rec_id].append(rec_data)
                        else:
                            # as shown bby mdfvalidator rec size is first byte after rec id + 3
                            rec_size = unpack('<I', data[i: i+4])[0]
                            i += 4
                            rec_data = data[i: i + rec_size]
                            cg_data[rec_id].append(rec_data)
                        # if 2 record id's are used skip also the second one
                        if record_id_nr == 2:
                            i += 1
                        # go to next record
                        i += rec_size
                    for grp in new_groups:
                        kargs = {}
                        kargs['data'] = b''.join(cg_data[grp['channel_group']['record_id']])
                        kargs['compression'] = self.compression
                        grp['channel_group']['record_id'] = 1
                        grp['data_block'] = DataBlock(**kargs)
            self.groups.extend(new_groups)

            dg_addr = group['next_dg_addr']

    def _read_channels(self, ch_addr, grp, file_stream, dg_cntr, ch_cntr):
        channels = grp['channels']
        while ch_addr:
            # read channel block and create channel object
            channel = Channel(address=ch_addr, file_stream=file_stream)
            if channel['component_addr'] != 0:
                ch_cntr = self._read_channels(channel['component_addr'], grp, file_stream, dg_cntr, ch_cntr)
            else:
                channels.append(channel)

                # append channel signal data if load_measured_data allows it
                if self.load_measured_data:
                    ch_data_addr = channel['data_block_addr']
                    signal_data = self._read_agregated_signal_data(address=ch_data_addr, file_stream=file_stream)
                    if signal_data:
                        grp['signal_data'].append(SignalDataBlock(data=signal_data))
                    else:
                        grp['signal_data'].append(None)
                else:
                    grp['signal_data'].append(None)

                # read conversion block and create channel conversion object
                address = channel['conversion_addr']
                if address:
                    conv = ChannelConversion(address=address, file_stream=file_stream)
                else:
                    conv = None
                grp['channel_conversions'].append(conv)

                conv_tabx_texts = {}
                grp['texts']['conversion_tab'].append(conv_tabx_texts)
                if conv and conv['conversion_type'] in (CONVERSION_TYPE_TABX, CONVERSION_TYPE_RTABX, CONVERSION_TYPE_TTAB):
                    # link_nr - common links (4) - default text link (1)
                    for i in range(conv['links_nr'] - 4 - 1):
                        address = conv['text_{}'.format(i)]
                        if address:
                            conv_tabx_texts['text_{}'.format(i)] = TextBlock(address=address, file_stream=file_stream)
                    address = conv.get('default_addr', 0)
                    if address:
                        file_stream.seek(address, SEEK_START)
                        blk_id = file_stream.read(4)
                        if blk_id == b'##TX':
                            conv_tabx_texts['default_addr'] = TextBlock(address=address, file_stream=file_stream)
                        elif blk_id == b'##CC':
                            conv_tabx_texts['default_addr'] = ChannelConversion(address=address, file_stream=file_stream)
                            conv_tabx_texts['default_addr'].text_str = str(time.clock())

                            conv['unit_addr'] = conv_tabx_texts['default_addr']['unit_addr']
                            conv_tabx_texts['default_addr']['unit_addr'] = 0
                elif conv and conv['conversion_type'] == CONVERSION_TYPE_TRANS:
                    # link_nr - common links (4) - default text link (1)
                    for i in range((conv['links_nr'] - 4 - 1 ) //2):
                        for key in ('input_{}_addr'.format(i), 'output_{}_addr'.format(i)):
                            address = conv[key]
                            if address:
                                conv_tabx_texts[key] = TextBlock(address=address, file_stream=file_stream)
                    address = conv['default_addr']
                    if address:
                        conv_tabx_texts['default_addr'] = TextBlock(address=address, file_stream=file_stream)

                if self.load_measured_data:
                    # read source block and create source information object
                    source_texts = {}
                    address = channel['source_addr']
                    if address:
                        source = SourceInformation(address=address, file_stream=file_stream)
                        grp['channel_sources'].append(source)
                        grp['texts']['sources'].append(source_texts)
                        # read text fields for channel sources
                        for key in ('name_addr', 'path_addr', 'comment_addr'):
                            address = source[key]
                            if address:
                                source_texts[key] = TextBlock(address=address, file_stream=file_stream)
                    else:
                        grp['channel_sources'].append(None)
                        grp['texts']['sources'].append(source_texts)
                else:
                    grp['channel_sources'].append(None)
                    grp['texts']['sources'].append({})

                # read text fields for channel conversions
                conv_texts = {}
                grp['texts']['conversions'].append(conv_texts)
                for key in ('name_addr', 'unit_addr', 'comment_addr', 'formula_addr'):
                    if conv is not None:
                        address = conv.get(key, 0)
                        if address:
                            conv_texts[key] = TextBlock(address=address, file_stream=file_stream)

                # read text fields for channel
                channel_texts = {}
                grp['texts']['channels'].append(channel_texts)
                for key in ('name_addr', 'comment_addr', 'unit_addr'):
                    address = channel[key]
                    if address:
                        channel_texts[key] = TextBlock(address=address, file_stream=file_stream)

                # update channel object name and block_size attributes
                channel.name = channel_texts['name_addr'].text_str
                if channel.name in self.channels_db:
                    self.channels_db[channel.name].append((dg_cntr, ch_cntr))
                else:
                    self.channels_db[channel.name] = []
                    self.channels_db[channel.name].append((dg_cntr, ch_cntr))

                if channel['channel_type'] in (CHANNEL_TYPE_MASTER, CHANNEL_TYPE_VIRTUAL_MASTER):
                    self.masters_db[dg_cntr] = ch_cntr

                ch_cntr += 1

            # go to next channel of the current channel group
            ch_addr = channel['next_ch_addr']

        return ch_cntr

    def _read_data_block(self, address, file_stream, record_id=None):
        """read and agregate data blocks for a given data group

        Returns
        -------
        data : bytes
            agregated raw data
        """
        if address:
            file_stream.seek(address, SEEK_START)
            id_string = file_stream.read(4)
            if id_string == b'##DT':
                data = DataBlock(address=address, file_stream=file_stream)['data']
            elif id_string == b'##DZ':
                data = DataZippedBlock(address=address, file_stream=file_stream)['data']
            elif id_string == b'##DL':
                data = []
                while address:
                    dl = DataList(address=address, file_stream=file_stream)
                    for i in range(dl['links_nr'] - 1):
                        addr = dl['data_block_addr{}'.format(i)]
                        file_stream.seek(addr, SEEK_START)
                        id_string = file_stream.read(4)
                        if id_string == b'##DT':
                            data.append(DataBlock(file_stream=file_stream, address=addr)['data'])
                        elif id_string == b'##DZ':
                            data.append(DataZippedBlock(address=addr, file_stream=file_stream)['data'])
                        elif id_string == b'##DL':
                            data.append(self._read_data_block(address=addr, file_stream=file_stream))
                    address = dl['next_dl_addr']
                data = b''.join(data)
            elif id_string == b'##HL':
                hl = HeaderList(address=address, file_stream=file_stream)
                return self._read_data_block(address=hl['first_dl_addr'], file_stream=file_stream)
        else:
            data = b''
        return data

    def _read_agregated_signal_data(self, address, file_stream):
        if address:

            file_stream.seek(address, SEEK_START)
            blk_id = file_stream.read(4)
            if blk_id == b'##SD':
                data = SignalDataBlock(address=address, file_stream=file_stream)['data']
            elif blk_id == b'##DZ':
                data = DataZippedBlock(address=address, file_stream=file_stream)['data']
            elif blk_id == b'##DL':
                data = []
                while address:
                    # the data list will contain only links to SDBLOCK's
                    data_list = DataList(address=address, file_stream=file_stream)
                    nr = data_list['links_nr']
                    # aggregate data from all SDBLOCK
                    for i in range(nr-1):
                        addr = data_list['data_block_addr{}'.format(i)]
                        file_stream.seek(addr, SEEK_START)
                        blk_id = file_stream.read(4)
                        if blk_id == b'##SD':
                            data.append(SignalDataBlock(address=addr, file_stream=file_stream)['data'])
                        elif blk_id == b'##DZ':
                            data.append(DataZippedBlock(address=addr, file_stream=file_stream)['data'])
                        else:
                            warnings.warn('Expected SD, DZ or DL block at {} but found id="{}"'.format(hex(address), blk_id))
                            return
                    address = data_list['next_dl_addr']
                data = b''.join(data)
            else:
                warnings.warn('Expected SD, DL or DZ block at {} but found id="{}"'.format(hex(address), blk_id))
                return
        else:
            data = b''

        return data

    def append(self, signals, source_info='Python'):
        """Appends a new data group.

        Parameters
        ----------
        signals : list
            list on *Signal* objects
        acquisition_info : str
            acquisition information; default 'Python'

        Examples
        --------
        >>> # case 1 conversion type None
        >>> s1 = np.array([1, 2, 3, 4, 5])
        >>> s2 = np.array([-1, -2, -3, -4, -5])
        >>> s3 = np.array([0.1, 0.04, 0.09, 0.16, 0.25])
        >>> t = np.array([0.001, 0.002, 0.003, 0.004, 0.005])
        >>> names = ['Positive', 'Negative', 'Float']
        >>> units = ['+', '-', '.f']
        >>> info = {}
        >>> s1 = Signal(samples=s1, timstamps=t, unit='+', name='Positive')
        >>> s2 = Signal(samples=s2, timstamps=t, unit='-', name='Negative')
        >>> s3 = Signal(samples=s3, timstamps=t, unit='flts', name='Floats')
        >>> mdf = MDF4('new.mf4')
        >>> mdf.append([s1, s2, s3], 'created by asammdf v1.1.0')
        >>> # case 2: VTAB conversions from channels inside another file
        >>> mdf1 = MDF4('in.mf4')
        >>> ch1 = mdf1.get("Channel1_VTAB")
        >>> ch2 = mdf1.get("Channel2_VTABR")
        >>> sigs = [ch1, ch2]
        >>> mdf2 = MDF4('out.mf4')
        >>> mdf2.append(sigs, 'created by asammdf v1.1.0')

        """
        if self.load_measured_data == False:
            warnings.warn("Can't append if load_measurement_data option is False")
            return

        if not signals:
            warnings.warn("Must provide at least one Signal object in the input list for append")
            return

        signals_nr = len(signals)
        dg_cntr = len(self.groups)
        self.groups.append({})
        gp = self.groups[-1]

        # check if all signals have the same time base
        t_ = signals[0].timestamps
        for s in signals[1:]:
            if not array_equal(s.timestamps, t_):
                different = True
                break
        else:
            different = False

        # computed union of all time bases
        if different:
            times = [s.timestamps for s in signals]
            t = reduce(union1d, times).flatten().astype(float64)
            signals = [s.interp(t) for s in signals]
            times = None
        else:
            t = t_

        cycles_nr = len(t)

        t_type, t_size = fmt_to_datatype(t.dtype, version=4)

        gp['channels'] = gp_channels = []
        gp['channel_conversions'] = gp_conv = []
        gp['channel_sources'] = gp_source = []
        # SDBLOCKS are not used when appending
        # so we get None for each signal, +1 for the master channel
        gp['signal_data'] = [None,] * (signals_nr + 1)
        gp['texts'] = gp_texts = {'channels': [], 'sources': [], 'conversions': [], 'conversion_tab': [], 'channel_group': []}

        # time channel texts
        for key, item in gp['texts'].items():
            item.append({})
        gp_texts['channels'][-1]['name_addr'] = TextBlock.from_text('t')
        gp_texts['conversions'][-1]['unit_addr'] = TextBlock.from_text('s')

        gp_texts['sources'][-1]['name_addr'] = TextBlock.from_text(source_info)
        gp_texts['sources'][-1]['path_addr'] = TextBlock.from_text(source_info)
        gp_texts['channel_group'][-1]['acq_name_addr'] = TextBlock.from_text(source_info)
        gp_texts['channel_group'][-1]['comment_addr'] = TextBlock.from_text(source_info)

        # channels texts
        for s in signals:
            for key, item in gp['texts'].items():
                item.append({})
            gp_texts['channels'][-1]['name_addr'] = TextBlock.from_text(s.name)
            if s.unit:
                gp_texts['conversions'][-1]['unit_addr'] = TextBlock.from_text(s.unit)
            gp_texts['sources'][-1]['name_addr'] = TextBlock.from_text(source_info)
            gp_texts['sources'][-1]['path_addr'] = TextBlock.from_text(source_info)

        # conversion for time channel
        kargs = {'conversion_type': CONVERSION_TYPE_NON,
                 'min_phy_value': t[0] if cycles_nr else 0,
                 'max_phy_value': t[-1] if cycles_nr else 0}
        gp_conv.append(ChannelConversion(**kargs))
        gp_texts['conversion_tab'].append({})

        # conversions for channels
        if cycles_nr:
            min_max = []
            # compute min and max valkues for all channels
            # for string channels we append (1,0) and use this as a marker (if min>max then channel is string)
            for s in signals:
                if issubdtype(s.samples.dtype, flexible):
                    min_max.append((1,0))
                else:
                    min_max.append((amin(s.samples), amax(s.samples)))
        else:
            min_max = [(0, 0) for s in signals]

        # create channel conversions from the Signal's conversion attribute
        for idx, s in enumerate(signals):
            conv = s.conversion
            conv_texts_tab = gp_texts['conversion_tab'][idx+1]
            if conv:
                conv_type = conv['type']
                if conv_type == CONVERSION_TYPE_TABX:
                    kargs = {}
                    kargs['conversion_type'] = CONVERSION_TYPE_TABX
                    raw = conv['raw']
                    phys = conv['phys']
                    for i, (r_, p_) in enumerate(zip(raw, phys)):
                        kargs['text_{}'.format(i)] = 0
                        kargs['val_{}'.format(i)] = r_
                        conv_texts_tab['text_{}'.format(i)] = TextBlock.from_text(p_)
                    if conv.get('default', b''):
                        conv_texts_tab['default_addr'] = TextBlock.from_text(conv['default'])
                    kargs['default_addr'] = 0
                    kargs['links_nr'] = len(raw) + 5
                elif conv_type == CONVERSION_TYPE_RTABX:
                    kargs = {}
                    kargs['conversion_type'] = CONVERSION_TYPE_RTABX
                    lower = conv['lower']
                    upper = conv['upper']
                    texts = conv['phys']
                    kargs['ref_param_nr'] = len(upper)
                    kargs['default_addr'] = conv.get('default', 0)
                    kargs['links_nr'] = len(lower) + 5

                    for i, (u_, l_, t_) in enumerate(zip(upper, lower, texts)):
                        kargs['lower_{}'.format(i)] = l_
                        kargs['upper_{}'.format(i)] = u_
                        kargs['text_{}'.format(i)] = 0
                        conv_texts_tab['text_{}'.format(i)] = TextBlock.from_text(t_)
                    if conv.get('default', b''):
                        conv_texts_tab['default_addr'] = TextBlock.from_text(conv['default'])
                    kargs['default_addr'] = 0

                else:
                     kargs = {'conversion_type': CONVERSION_TYPE_NON,
                              'min_phy_value': min_max[idx][0],
                              'max_phy_value': min_max[idx][1]}
                gp_conv.append(ChannelConversion(**kargs))
            else:
                sigmin, sigmax = min_max[idx]
                kargs = {'conversion_type': CONVERSION_TYPE_NON,
                         'min_phy_value': sigmin if sigmin<=sigmax else 0,
                         'max_phy_value': sigmax if sigmin<=sigmax else 0,}
                gp_conv.append(ChannelConversion(**kargs))


        #source for channels
        for i in range(signals_nr + 1):
            gp_source.append(SourceInformation())

        #time channel
        kargs = {'channel_type': CHANNEL_TYPE_MASTER,
                 'data_type': t_type,
                 'sync_type': 1,
                 'byte_offset': 0,
                 'bit_count': t_size,
                 'min_raw_value': t[0] if cycles_nr else 0,
                 'max_raw_value' : t[-1] if cycles_nr else 0,
                 'lower_limit' : t[0] if cycles_nr else 0,
                 'upper_limit' : t[-1] if cycles_nr else 0}
        ch = Channel(**kargs)
        ch.name = 't'
        gp_channels.append(ch)
        self.masters_db[dg_cntr] = 0

        #channels
        sig_dtypes = [sig.samples.dtype for sig in signals]
        sig_formats = [fmt_to_datatype(typ, version=4) for typ in sig_dtypes]
        offset = t_size // 8
        ch_cntr = 1
        for (sigmin, sigmax), (sig_type, sig_size), name in zip(min_max, sig_formats, [sig.name for sig in signals]):
            byte_size = max(sig_size // 8, 1)
            kargs = {'channel_type': CHANNEL_TYPE_VALUE,
                     'bit_count': sig_size,
                     'byte_offset': offset,
                     'bit_offset' : 0,
                     'data_type': sig_type,
                     'min_raw_value': sigmin if sigmin<=sigmax else 0,
                     'max_raw_value' : sigmax if sigmin<=sigmax else 0,
                     'lower_limit' : sigmin if sigmin<=sigmax else 0,
                     'upper_limit' : sigmax if sigmin<=sigmax else 255}
            ch = Channel(**kargs)
            ch.name = name
            gp_channels.append(ch)
            offset += byte_size

            if name in self.channels_db:
                self.channels_db[name].append((dg_cntr, ch_cntr))
            else:
                self.channels_db[name] = []
                self.channels_db[name].append((dg_cntr, ch_cntr))
            ch_cntr += 1

        #channel group
        kargs = {'cycles_nr': len(t),
                 'samples_byte_nr': offset}
        gp['channel_group'] = ChannelGroup(**kargs)

        #data block
        types = [('t', t.dtype),]
        types.extend([('sig{}'.format(i), typ) for i, typ in enumerate(sig_dtypes)])

        arrays = [t, ]
        arrays.extend([sig.samples for sig in signals])

        arrays = fromarrays(arrays, dtype=types)
        block = arrays.tostring()

        kargs = {'data': block,
                 'block_len': 24 + len(block),
                 'compression' : self.compression}
        gp['data_block'] = DataBlock(**kargs)

        #data group
        gp['data_group'] = DataGroup()

    def attach(self, data, file_name=None, comment=None, compression=True, mime=r'application/octet-stream'):
        """ attach embedded attachment as application/octet-stream

        Parameters
        ----------
        data : bytes
            data to be attached
        file_name : str
            string file name
        comment : str
            attachment comment
        compression : bool
            use compression for embedded attachment data
        mime : str
            mime type string

        """
        creator_index = len(self.file_history)
        fh = FileHistory()
        fh_text = TextBlock.from_text("""<FHcomment>
	<TX>Added new embedded attachment from {}</TX>
	<tool_id>asammdf</tool_id>
	<tool_vendor>asammdf</tool_vendor>
	<tool_version>2.0.0</tool_version>
</FHcomment>""".format(file_name if file_name else 'bin.bin'), meta=True)

        self.file_history.append((fh, fh_text))

        texts = {}
        texts['mime_addr'] = TextBlock.from_text(mime)
        if comment:
            texts['comment_addr'] = TextBlock.from_text(comment)
        texts['file_name_addr'] = TextBlock.from_text(file_name if file_name else 'bin.bin')
        at_block = AttachmentBlock(data=data, compression=compression)
        at_block['creator_index'] = creator_index
        self.attachments.append((at_block, texts))

    def extract_attachment(self, index):
        """ extract attachemnt *index* data. If it is an embedded attachment, then this method creates the new file according to the attachemnt file name information

        Parameters
        ----------
        index : int
            attachment index

        Returns
        -------
        data : bytes | str
            attachment data

        """
        try:
            current_path = os.getcwd()
            os.chdir(os.path.dirname(self.name))

            attachment, texts = self.attachments[index]
            flags = attachment['flags']

            # for embedded attachments extrat data and create new files
            if flags & FLAG_AT_EMBEDDED:
                data = attachment.extract()

                out_path = os.path.dirname(texts['file_name_addr'].text_str)
                if out_path:
                    if not os.path.exists(out_path):
                        os.makedirs(out_path)

                with open(texts['file_name_addr'].text_str, 'wb') as f:
                    f.write(data)

                return data
            else:
                # for external attachemnts read the files and return the content
                if flags & FLAG_AT_MD5_VALID:
                    data = open(texts['file_name_addr'].text_str, 'rb').read()
                    md5_worker = md5()
                    md5_worker.update(data)
                    md5_sum = md5_worker.digest()
                    if attachment['md5_sum'] == md5_sum:
                        if texts['mime_addr'].text_str.startswith('text'):
                            with open(texts['file_name_addr'].text_str, 'r') as f:
                                data = f.read()
                        return data
                    else:
                        warnings.warn('ATBLOCK md5sum="{}" and external attachment data ({}) md5sum="{}"'.format(self['md5_sum'], texts['file_name_addr'].text_str, md5_sum))
                else:
                    if texts['mime_addr'].text_str.startswith('text'):
                        mode = 'r'
                    else:
                        mode = 'rb'
                    with open(texts['file_name_addr'].text_str, mode) as f:
                        data = f.read()
                    return data
        except Exception as err:
            os.chdir(current_path)
            warnings.warn('Exception during attachment extraction: ' + repr(err))

    def get_master_data(self, name=None, group=None, data=None):
        """get master channel values only. The group is identified by a channel name (*name* argument) or by the index (*group* argument).
        *data* argument is used internally by the *get* method to avoid double work.

        Parameters
        ----------
        name : str
            channel name in target group
        group : int
            group index
        data : bytes
            data groups's raw channel data

        Returns
        -------
        t : numpy.array
            master channel values
        """

        if name is None:
            if group is None:
                raise MdfException('Invalid arguments for "get_master_data" method: must give "name" or "group"')
            else:
                gp_nr = group
                if gp_nr > len(self.groups) - 1 or gp_nr < 0:
                    raise MdfException('Group index out of range')
        else:
            if not name in self.channels_db:
                raise MdfException('Channel "{}" not found'.format(name))
            else:
                gp_nr, _= self.channels_db[name]


        gp = self.groups[gp_nr]

        time_idx = self.masters_db[gp_nr]
        time_ch = gp['channels'][time_idx]
        time_conv = gp['channel_conversions'][time_idx]

        time_size = time_ch['bit_count'] // 8
        t_fmt = get_fmt(time_ch['data_type'], time_size, version=4)
        t_byte_offset, bit_offset = time_ch['byte_offset'], time_ch['bit_offset']
        bits = time_ch['bit_count']
        if bits % 8:
            t_size = bits // 8 + 1
        else:
            t_size = bits // 8

        block_size = gp['channel_group']['samples_byte_nr']

        # get the raw data if it's not provided
        if data is None:
            if not self.load_measured_data:
                with open(self.name, 'rb') as file_stream:
                    # go to the first data block of the current data group
                    dat_addr = gp['data_group']['data_block_addr']
                    data = self._read_data_block(address=dat_addr, file_stream=file_stream)
                if not gp.get('sorted', True):
                    cg_data = []
                    cg_size = gp['record_size']
                    record_id = gp['channel_group']['record_id']
                    record_id_nr = gp['data_group']['record_id_len'] if gp['data_group']['record_id_len'] <= 2 else 0
                    i = 0
                    size = len(data)
                    while i < size:
                        rec_id = data[i]
                        # skip record id
                        i += 1
                        rec_size = cg_size[rec_id]
                        if rec_size:
                            if rec_id == record_id:
                                rec_data = data[i: i+rec_size]
                                cg_data.append(rec_data)
                        else:
                            # as shown bby mdfvalidator rec size is first byte after rec id + 3
                            rec_size = unpack('<I', data[i: i+4])[0]
                            i += 4
                            if rec_id == record_id:
                                rec_data = data[i: i + rec_size]
                                cg_data.append(rec_data)
                        # if 2 record id's are used skip also the second one
                        if record_id_nr == 2:
                            i += 1
                        # go to next record
                        i += rec_size
                    data = b''.join(cg_data)
            else:
                if gp['data_block']:
                    data = gp['data_block']['data']
                else:
                    data = b''

        if time_ch['channel_type'] == CHANNEL_TYPE_MASTER:
            types = dtype( [('', 'a{}'.format(t_byte_offset)),
                            ('t', t_fmt),
                            ('', 'a{}'.format(block_size - t_byte_offset - t_size))] )

            values = fromstring(data, types)

            time_conv_type = CONVERSION_TYPE_NON if time_conv is None else time_conv['conversion_type']
            if time_conv_type == CONVERSION_TYPE_LIN:
                time_a = time_conv['a']
                time_b = time_conv['b']
                t = values['t'] * time_a
                if time_b:
                    t += time_b
            elif time_conv_type == CONVERSION_TYPE_NON:
                t = values['t']

        elif time_ch['channel_type'] == CHANNEL_TYPE_VIRTUAL_MASTER:
            time_a = time_conv['a']
            time_b = time_conv['b']
            cycles = len(data) // block_size
            t = arange(cycles, dtype=float64) * time_a + time_b

        return t

    def get_channel_data(self, name=None, group=None, index=None, data=None, signal_data=None, return_info=False):
        """get channel values. The channel is identified by name (*name* argument) or by the group and channel indexes (*group* and *index* arguments).

        * if there are multiple occurances for this channel then the *group* argument can be used to select a specific group.
        * if there are multiple occurances for this channel and the *group* argument is None then a warning is issued

        *data* argument is used internally by the *get* method to avoid double work.
        By defaulkt only the channel values are returned. If the *return_info* argument is set then name, unit and conversion info is returned as well

        Parameters
        ----------
        name : str
            channel name in target group
        group : int
            group index
        index : int
            channel index
        data : bytes
            data groups's raw channels data
        signal_data : bytes
            data from SDBLOCKs of VLDS channels
        return_info : bool
            enables returning extra information (name, unit, conversion)

        Returns
        -------
        vals : numpy.array
            channel values; if *return_info* is False
        vals, name, conversion, unit, description : numpy.array, str, dict, str, str
            channel values, channel name, channel conversion, channel unit, channel description: if *return_info* is True

        """

        if name is None:
            if group is None or index is None:
                raise MdfException('Invalid arguments for "get" methos: must give "name" or, "group" and "index"')
            else:
                gp_nr, ch_nr = group, index
                if gp_nr > len(self.groups) - 1:
                    raise MdfException('Group index out of range')
                if index > len(self.groups[gp_nr]['channels']) - 1:
                    raise MdfException('Channel index out of range')
        else:
            if not name in self.channels_db:
                raise MdfException('Channel "{}" not found'.format(name))
            else:
                if group is None:
                    gp_nr, ch_nr = self.channels_db[name][0]
                    if len(self.channels_db[name]) > 1:
                        msg = 'Multiple occurances for channel "{}". Using first occurance from data group {}. Use the "group" argument to select another data group'.format(name, gp_nr)
                        warnings.warn(msg, UserWarning)
                else:
                    for gp_nr, ch_nr in self.channels_db[name]:
                        if gp_nr == group:
                            break
                    else:
                        gp_nr, ch_nr = self.channels_db[name][0]
                        warnings.warn('You have selected group "{}" for channel "{}", but this channel was not found in this group. Using first occurance of "{}" from group "{}"'.format(group, name, name, gp_nr))

        gp = self.groups[gp_nr]
        channel = gp['channels'][ch_nr]

        conversion = gp['channel_conversions'][ch_nr]

        signal_data = gp['signal_data'][ch_nr]
        if signal_data:
            signal_data = signal_data['data']
        else:
            signal_data = b''

        # search for unit in conversion texts
        unit = gp['texts']['conversions'][ch_nr].get('unit_addr', None)
        if unit:
            unit = unit.text_str
        else:
            # search for physical unit in channel texts
            unit = gp['texts']['channels'][ch_nr].get('unit_addr', None)
            if unit:
                unit = unit.text_str
            else:
                unit = ''

        comment = gp['texts']['channels'][ch_nr].get('comment_addr', None)
        if comment:
            comment = comment.text_str
            comment = XML.fromstring(comment).find('TX').text
        else:
            comment = ''

        group = gp

        byte_offset, bit_offset = channel['byte_offset'], channel['bit_offset']

        bits = channel['bit_count']
        size = bits + bit_offset

        if size % 8:
            size = size // 8 + 1
        else:
            size = size // 8
        block_size = gp['channel_group']['samples_byte_nr']

#        print(channel, gp_nr, ch_nr, size)

        if data is None:
            if not self.load_measured_data:
                with open(self.name, 'rb') as file_stream:
                    # go to the first data block of the current data group
                    dat_addr = gp['data_group']['data_block_addr']
                    data = self._read_data_block(address=dat_addr, file_stream=file_stream)
                if not gp.get('sorted', True):
                    cg_data = []
                    cg_size = gp['record_size']
                    record_id = gp['channel_group']['record_id']
                    record_id_nr = gp['data_group']['record_id_len'] if gp['data_group']['record_id_len'] <= 2 else 0
                    i = 0
                    size = len(data)
                    while i < size:
                        rec_id = data[i]
                        # skip record id
                        i += 1
                        rec_size = cg_size[rec_id]
                        if rec_size:
                            if rec_id == record_id:
                                rec_data = data[i: i+rec_size]
                                cg_data.append(rec_data)
                        else:
                            # as shown bby mdfvalidator rec size is first byte after rec id + 3
                            rec_size = unpack('<I', data[i: i+4])[0]
                            i += 4
                            if rec_id == record_id:
                                rec_data = data[i: i + rec_size]
                                cg_data.append(rec_data)
                        # if 2 record id's are used skip also the second one
                        if record_id_nr == 2:
                            i += 1
                        # go to next record
                        i += rec_size
                    data = b''.join(cg_data)
            else:
                if gp['data_block']:
                    data = gp['data_block']['data']
                else:
                    data = b''

        if signal_data is None:
            if not self.load_measured_data:
                ch_data_addr = channel['data_block_addr']
                signal_data = self._read_agregated_signal_data(address=ch_data_addr, file_stream=file_stream)
            else:
                signal_data = gp['signal_data'][ch_nr]['data'] if gp['signal_data'][ch_nr] else b''

        ch_fmt = get_fmt(channel['data_type'], size, version=4)

        # for VLSD channel with signal data block change the dtype from string to void
        if signal_data:
            ch_fmt = ch_fmt.replace('S', 'V')

        types = dtype( [('', 'a{}'.format(byte_offset)),
                        ('vals', ch_fmt),
                        ('', 'a{}'.format(block_size - byte_offset - size))] )
#            print(channel.name, types, data)
        values = fromstring(data, types)

        # get channel values
        conversion_type = CONVERSION_TYPE_NON if conversion is None else conversion['conversion_type']
        vals = values['vals']
        if bit_offset:
            vals = vals >> bit_offset
        if bits % 8:
            vals = vals & (2**bits - 1)

        if conversion_type == CONVERSION_TYPE_NON:
            # check if it is VLDS channel type with SDBLOCK
            if signal_data:
                values = []
                vals = vals.tostring()
                if size == 4:
                    fmt = '<u4'
                else:
                    fmt = '<u8'
                vals = frombuffer(vals, dtype=fmt)

                for offset in vals:
                    offset = int(offset)
                    size = unpack_from('<I', signal_data, offset)[0]
                    values.append(signal_data[offset+4: offset+4+size])
                vals = array(values)

            # CANopen date
            elif channel['data_type'] == DATA_TYPE_CANOPEN_DATE:
                vals = vals.tostring()

                types = dtype( [('ms', '<u2'),
                                ('min', '<u1'),
                                ('hour', '<u1'),
                                ('day', '<u1'),
                                ('month', '<u1'),
                                ('year', '<u1')] )
                dates = fromstring(vals, types)

                arrays = []
                arrays.append(dates['ms'])
                # bit 6 and 7 of minutes are reserved
                arrays.append(dates['min'] & 0x3F)
                # only firt 4 bits of hour are used
                arrays.append(dates['hour'] & 0xF)
                # the first 4 bits are the day number
                arrays.append(dates['day'] & 0xF)
                # bit 6 and 7 of month are reserved
                arrays.append(dates['month'] & 0x3F)
                # bit 7 of year is reserved
                arrays.append(dates['year'] & 0x7F)
                # add summer or standard time information for hour
                arrays.append((dates['hour'] & 0x80) >> 7)
                # add day of week information
                arrays.append((dates['day'] & 0xF0) >> 4)

                names = ['ms', 'min', 'hour', 'day', 'month', 'year', 'summer_time', 'day_of_week']
                vals = fromarrays(arrays, names=names)

            # CANopen time
            elif channel['data_type'] == DATA_TYPE_CANOPEN_TIME:
                vals = vals.tostring()

                types = dtype( [('ms', '<u4'),
                                ('days', '<u2')] )
                dates = fromstring(vals, types)

                arrays = []
                # bits 28 to 31 are reserverd for ms
                arrays.append(dates['ms'] & 0xFFFFFFF)
                arrays.append(dates['days'] & 0x3F)

                names = ['ms', 'days']
                vals = fromarrays(arrays, names=names)

            # byte array
            elif channel['data_type'] == DATA_TYPE_BYTEARRAY:
                vals = vals.tostring()
                cols = size
                lines = len(vals) // cols

                vals = frombuffer(vals, dtype=uint8).reshape((lines, cols))

        elif conversion_type == CONVERSION_TYPE_LIN:
            a = conversion['a']
            b = conversion['b']
            if (a, b) == (1, 0):
                if not vals.dtype == ch_fmt:
                    vals = vals.astype(ch_fmt)
            else:
                vals = vals * a
                if b:
                    vals += b

        elif conversion_type == CONVERSION_TYPE_RAT:
            P1 = conversion['P1']
            P2 = conversion['P2']
            P3 = conversion['P3']
            P4 = conversion['P4']
            P5 = conversion['P5']
            P6 = conversion['P6']
            X = values['vals']
            vals = evaluate('(P1 * X**2 + P2 * X + P3) / (P4 * X**2 + P5 * X + P6)')

        elif conversion_type == CONVERSION_TYPE_ALG:
            formula = gp['texts']['conversions'][ch_nr]['formula_addr'].text_str
            X = values['vals']
            vals = evaluate(formula)

        elif conversion_type in (CONVERSION_TYPE_TABI, CONVERSION_TYPE_TAB):
            nr = conversion['val_param_nr'] // 2
            raw = array([conversion['raw_{}'.format(i)] for i in range(nr)])
            phys = array([conversion['phys_{}'.format(i)] for i in range(nr)])
            if conversion_type == CONVERSION_TYPE_TABI:
                vals = interp(values['vals'], raw, phys)
            else:
                idx = searchsorted(raw, values['vals'])
                idx = clip(idx, 0, len(raw) - 1)
                vals = phys[idx]

        elif conversion_type ==  CONVERSION_TYPE_RTAB:
            nr = (conversion['val_param_nr'] - 1) // 3
            lower = array([conversion['lower_{}'.format(i)] for i in range(nr)])
            upper = array([conversion['upper_{}'.format(i)] for i in range(nr)])
            phys = array([conversion['phys_{}'.format(i)] for i in range(nr)])
            default = conversion['default']
            vals = values['vals']

            res = []
            for v in vals:
                for l, u, p in zip(lower, upper, phys):
                    if l <= v <= u:
                        res.append(p)
                        break
                else:
                    res.append(default)
            vals = array(res).astype(ch_fmt)

        elif conversion_type == CONVERSION_TYPE_TABX:
            nr = conversion['val_param_nr']
            raw = array([conversion['val_{}'.format(i)] for i in range(nr)])
            phys = array([gp['texts']['conversion_tab'][ch_nr]['text_{}'.format(i)]['text'] for i in range(nr)])
            default = gp['texts']['conversion_tab'][ch_nr].get('default_addr', {}).get('text', b'')
            vals = values['vals']
            info = {'raw': raw, 'phys': phys, 'default': default, 'type': CONVERSION_TYPE_TABX}

        elif conversion_type == CONVERSION_TYPE_RTABX:
            nr = conversion['val_param_nr'] // 2

            phys = array([gp['texts']['conversion_tab'][ch_nr]['text_{}'.format(i)]['text'] for i in range(nr)])
            lower = array([conversion['lower_{}'.format(i)] for i in range(nr)])
            upper = array([conversion['upper_{}'.format(i)] for i in range(nr)])
            default = gp['texts']['conversion_tab'][ch_nr].get('default_addr', {}).get('text', b'')
            vals = values['vals']
            info = {'lower': lower, 'upper': upper, 'phys': phys, 'default': default, 'type': CONVERSION_TYPE_RTABX}

        elif conversion == CONVERSION_TYPE_TTAB:
            nr = conversion['val_param_nr'] - 1

            raw = array([gp['texts']['conversion_tab'][ch_nr]['text_{}'.format(i)]['text'] for i in range(nr)])
            phys = array([conversion['val_{}'.format(i)] for i in range(nr)])
            default = conversion['val_default']
            vals = values['vals']
            info = {'lower': lower, 'upper': upper, 'phys': phys, 'default': default, 'type': CONVERSION_TYPE_TTAB}

        elif conversion == CONVERSION_TYPE_TRANS:
            nr = (conversion['ref_param_nr'] - 1 ) // 2
            in_ = array([gp['texts']['conversion_tab'][ch_nr]['input_{}'.format(i)]['text'] for i in range(nr)])
            out_ = array([gp['texts']['conversion_tab'][ch_nr]['output_{}'.format(i)]['text'] for i in range(nr)])
            default = gp['texts']['conversion_tab'][ch_nr]['default_addr']['text']
            vals = values['vals']

            res = []
            for v in vals:
                for i, o in zip(in_, out_):
                    if v == i:
                        res.append(o)
                        break
                else:
                    res.append(default)
            vals = array(res)
            info = {'input': in_, 'output': out_, 'default': default, 'type': CONVERSION_TYPE_TRANS}

        if conversion_type in (CONVERSION_TYPE_TABX, CONVERSION_TYPE_RTABX, CONVERSION_TYPE_TTAB, CONVERSION_TYPE_TRANS):
            conversion = info
        else:
            conversion = None

        if return_info:
            return vals, channel.name, conversion, unit, comment
        else:
            return vals

    def get(self, name=None, group=None, index=None, raster=None):
        """Gets channel samples.
        Channel can be specified in two ways:

        * using the first positional argument *name*
<<<<<<< HEAD

            * if there are multiple occurances for this channel then the *group* argument can be used to select a specific group.
            * if there are multiple occurances for this channel and the *group* argument is None then a warning is issued

        * using the group number (keyword argument *group*) and the channel number (keyword argument *index*). Use *info* method for group and channel numbers
=======
>>>>>>> 07ee340b

            * if there are multiple occurances for this channel then the *group* argument can be used to select a specific group.
            * if there are multiple occurances for this channel and the *group* argument is None then a warning is issued

        * using the group number (keyword argument *group*) and the channel number (keyword argument *index*). Use *info* method for group and channel numbers

        If the *raster* keyword argument is not *None* the output is interpolated accordingly

        Parameters
        ----------
        name : string
            name of channel
        group : int
            0-based group index
        index : int
            0-based channel index
        raster : float
            time raster in seconds

        Returns
        -------
        vals, t, unit, conversion : (numpy.array, numpy.array, string, dict | None)
            The conversion is *None* exept for the VTAB and VTABR conversions. The conversion keys are:

            * for TABX conversion:

                * raw - numpy.array for X-axis
                * phys - numpy.array of strings for Y-axis
                * type - conversion type = CONVERSION_TYPE_TABX
                * default - default bytes value

            * for RTABX conversion:

                * lower - numpy.array for lower range
                * upper - numpy.array for upper range
                * phys - numpy.array of strings for Y-axis
                * type - conversion type =
                * default - default bytes value

            The conversion information can be used by the *append* method for the *info* argument

        Raises
        ------
        MdfError :

        * if the channel name is not found
        * if the group index is out of range
        * if the channel index is out of range

        """
        if name is None:
            if group is None or index is None:
                raise MdfException('Invalid arguments for "get" methos: must give "name" or, "group" and "index"')
            else:
                gp_nr, ch_nr = group, index
                if gp_nr > len(self.groups) - 1:
                    raise MdfException('Group index out of range')
                if index > len(self.groups[gp_nr]['channels']) - 1:
                    raise MdfException('Channel index out of range')
        else:
            if not name in self.channels_db:
                raise MdfException('Channel "{}" not found'.format(name))
            else:
                if group is None:
                    gp_nr, ch_nr = self.channels_db[name][0]
                    if len(self.channels_db[name]) > 1:
                        warnings.warn('Multiple occurances for channel "{}". Using first occurance from data group {}. Use the "group" argument to select another data group'.format(name, gp_nr))
                else:
                    for gp_nr, ch_nr in self.channels_db[name]:
                        if gp_nr == group:
                            break
                    else:
                        gp_nr, ch_nr = self.channels_db[name][0]
                        warnings.warn('You have selected group "{}" for channel "{}", but this channel was not found in this group. Using first occurance of "{}" from group "{}"'.format(group, name, name, gp_nr))

        gp = self.groups[gp_nr]
        channel = gp['channels'][ch_nr]

        if not self.load_measured_data:
            with open(self.name, 'rb') as file_stream:
                # go to the first data block of the current data group
                dat_addr = gp['data_group']['data_block_addr']
                data = self._read_data_block(address=dat_addr, file_stream=file_stream)

                if not gp.get('sorted', True):
                    cg_data = []
                    cg_size = gp['record_size']
                    record_id = gp['channel_group']['record_id']
                    record_id_nr = gp['data_group']['record_id_len'] if gp['data_group']['record_id_len'] <= 2 else 0
                    i = 0
                    size = len(data)
                    while i < size:
                        rec_id = data[i]
                        # skip record id
                        i += 1
                        rec_size = cg_size[rec_id]
                        if rec_size:
                            if rec_id == record_id:
                                rec_data = data[i: i+rec_size]
                                cg_data.append(rec_data)
                        else:
                            # as shown bby mdfvalidator rec size is first byte after rec id + 3
                            rec_size = unpack('<I', data[i: i+4])[0]
                            i += 4
                            if rec_id == record_id:
                                rec_data = data[i: i + rec_size]
                                cg_data.append(rec_data)
                        # if 2 record id's are used skip also the second one
                        if record_id_nr == 2:
                            i += 1
                        # go to next record
                        i += rec_size
                    data = b''.join(cg_data)

                # check if it is a VLDS channel with signal data
                ch_data_addr = channel['data_block_addr']
                signal_data = self._read_agregated_signal_data(address=ch_data_addr, file_stream=file_stream)
        else:
            if gp['data_block']:
                data = gp['data_block']['data']
            else:
                data = b''
            signal_data = gp['signal_data'][ch_nr]['data'] if gp['signal_data'][ch_nr] else b''

        t = self.get_master_data(group=gp_nr, data=data)

        if ch_nr == self.masters_db[gp_nr]:
            res = Signal(samples=t,
                         timestamps=t[:],
                         unit='s',
                         name=channel.name,
                         conversion=None)
        else:
            vals, name, conversion, unit, comment = self.get_channel_data(group=gp_nr, index=ch_nr, data=data, signal_data=signal_data, return_info=True)

            res = Signal(samples=vals,
                         timestamps=t,
                         unit=unit,
                         name=name,
                         conversion=conversion,
                         comment=comment)

        if raster:
            tx = linspace(0, t[-1], int(t[-1] / raster))
            res = res.interp(tx)
        return res

    def iter_to_pandas(self):
        master_type = (CHANNEL_TYPE_MASTER, CHANNEL_TYPE_VIRTUAL_MASTER)
        for i, gp in enumerate(self.groups):
            t = self.get_master_data(group=i)
            t_name = gp['channels'][self.masters_db[i]].name
            pandas_dict = {t_name: t}
            for j, ch in enumerate(gp['channels']):
                if not ch['channel_type'] in master_type:
                    vals, name, conversion, unit = self.get_channel_data(group=i, index=j, return_info=True)
                    pandas_dict[name] = vals
            yield DataFrame.from_dict(pandas_dict)

    def info(self):
        """get MDF information as a dict

        Examples
        --------
        >>> mdf = MDF4('test.mdf')
        >>> mdf.info()


        """
        info = {}
        info['version'] = self.identification['version_str'].strip(b'\x00').decode('utf-8')
        info['groups'] = len(self.groups)
        for i, gp in enumerate(self.groups):
            inf = {}
            info['group {}'.format(i)] = inf
            inf['cycles'] = gp['channel_group']['cycles_nr']
            inf['channels count'] = len(gp['channels'])
            for j, ch in enumerate(gp['channels']):
                inf['channel {}'.format(j)] = (ch.name, ch['channel_type'])

        return info

    def remove(self, group=None, name=None):
        """Remove data group. Use *group* or *name* keyword arguments to identify the group's index. *group* has priority

        Parameters
        ----------
        name : string
            name of the channel inside the data group to be removed
        group : int
            data group index to be removed

        Examples
        --------
        >>> mdf = MDF4('test.mdf')
        >>> mdf.remove(group=3)
        >>> mdf.remove(name='VehicleSpeed')

        """
        if self.load_measured_data == False:
            warnings.warn("Can't remove group if load_measurement_data option is False")
            return

        if group:
            if 0 <= group <= len(self.groups):
                idx = group
            else:
                warnings.warn('Group index "{}" not in valid range[0..{}]'.format(group, len(self.groups)))
                return
        elif name:
            if name in self.channels_db:
                idx = self.channels_db[name][1]
            else:
                warnings.warn('Channel name "{}" not found in the measurement'.format(name))
                return
        else:
            warnings.warn('Must specify a valid group or name argument')
            return
        self.groups.pop(idx)

    def save(self, dst=None):
        """Save MDF to *dst*. If *dst* is *None* the original file is overwritten

        """
        if self.load_measured_data == False:
            warnings.warn("Can't save if load_measurement_data option is False")
            return

        if self.name is None and dst is None:
            warnings.warn('New MDF created without a name and no destination file name specified for save')
            return

        dst = dst if dst else self.name

        if not self.file_history:
            comment = 'created'
        else:
            comment = 'updated'

        self.file_history.append([FileHistory(), TextBlock.from_text('<FHcomment>\n<TX>{}</TX>\n<tool_id>PythonMDFEditor</tool_id>\n<tool_vendor></tool_vendor>\n<tool_version>1.0</tool_version>\n</FHcomment>'.format(comment), meta=True)])

        if PYVERSION == 2:
            self._save_py2(dst)
        else:
            self._save_py3(dst)

    def _save_py2(self, dst):
        with open(dst, 'wb') as dst:
            defined_texts = {}

            write = dst.write
            tell = dst.tell

            address = IDENTIFICATION_BLOCK_SIZE + HEADER_BLOCK_SIZE
            write(b'\x00' * address)

            if self.file_comment:
                self.file_comment.address = address
                write(bytes(self.file_comment))
                address = tell()

            # write attachemnts
            if self.attachments:
                for at_block, texts in self.attachments:
                    for key, text in texts.items():
                        at_block[key] = text.address = address
                        write(bytes(text))
                        address = tell()

                for at_block, texts in self.attachments:
                    at_block.address = address
                    address += at_block['block_len']
                    align = address % 8
                    if align:
                        address += 8 - align

                for i, (at_block, text) in enumerate(self.attachments[:-1]):
                    at_block['next_at_addr'] = self.attachments[i+1][0].address
                self.attachments[-1][0]['next_at_addr'] = 0

                for at_block, texts in self.attachments:
                    write(bytes(at_block))
                    address = tell()
                    align = address % 8
                    if align:
                        write(b'\x00' * (8 - align))
                        address += 8 - align

            # write file history blocks
            for i, (fh, fh_text) in enumerate(self.file_history):
                fh_text.address = address
                write(bytes(fh_text))
                address = tell()

                fh['comment_addr'] = fh_text.address

            for i, (fh, fh_text) in enumerate(self.file_history):
                fh.address = address
                address += FH_BLOCK_SIZE

            for i, (fh, fh_text) in enumerate(self.file_history[:-1]):
                fh['next_fh_addr'] = self.file_history[i+1][0].address
            self.file_history[-1][0]['next_fh_addr'] = 0
            for fh, _ in self.file_history:
                write(bytes(fh))
            address = tell()

            for i, gp in enumerate(self.groups):
                # write TXBLOCK's
                for _, item_list in gp['texts'].items():
                    for dict_ in item_list:
                        for key in dict_:
                            #text blocks can be shared
                            if dict_[key].text_str in defined_texts:
                                dict_[key].address = defined_texts[dict_[key].text_str]
                            else:
                                defined_texts[dict_[key].text_str] = address
                                dict_[key].address = address
                                write(bytes(dict_[key]))
                                address = tell()

                # write channel conversions
                for j, conv in enumerate(gp['channel_conversions']):
                    if conv:
                        conv.address = address

                        for key in ('name_addr', 'unit_addr', 'comment_addr', 'formula_addr'):
                            if key in gp['texts']['conversions'][j]:
                                conv[key] = gp['texts']['conversions'][j][key].address
                            elif key in conv:
                                conv[key] = 0
                        conv['inv_conv_addr'] = 0

                        if conv['conversion_type'] in (CONVERSION_TYPE_TABX,
                                                       CONVERSION_TYPE_RTABX,
                                                       CONVERSION_TYPE_TTAB,
                                                       CONVERSION_TYPE_TRANS):
                            for key in gp['texts']['conversion_tab'][j]:
                                conv[key] = gp['texts']['conversion_tab'][j][key].address

                        write(bytes(conv))
                        address = tell()

                for j, source in enumerate(gp['channel_sources']):
                    if source:
                        source.address = address

                        for key in ('name_addr', 'path_addr', 'comment_addr'):
                            if key in gp['texts']['sources'][j]:
                                source[key] = gp['texts']['sources'][j][key].address
                            else:
                                source[key] = 0

                        write(bytes(source))
                        address = tell()

                for j, signal_data in enumerate(gp['signal_data']):
                    if signal_data:
                        signal_data.address = address
                        write(bytes(signal_data))
                        address = tell()

                for j, (channel, signal_data) in enumerate(zip(gp['channels'], gp['signal_data'])):
                    channel.address = address
                    address += CN_BLOCK_SIZE

                    for key in ('name_addr', 'comment_addr', 'unit_addr'):
                        if key in gp['texts']['channels'][j]:
                            channel[key] = gp['texts']['channels'][j][key].address
                        else:
                            channel[key] = 0
                    channel['conversion_addr'] = 0 if not gp['channel_conversions'][j] else gp['channel_conversions'][j].address
                    channel['source_addr'] = gp['channel_sources'][j].address if gp['channel_sources'][j] else 0
                    channel['data_block_addr'] = signal_data.address if signal_data else 0

                for channel, next_channel in pair(gp['channels']):
                    channel['next_ch_addr'] = next_channel.address
                    write(bytes(channel))
                next_channel['next_ch_addr'] = 0
                write(bytes(next_channel))
                address = tell()

                gp['channel_group'].address = address
                gp['channel_group']['first_ch_addr'] = gp['channels'][0].address
                gp['channel_group']['next_cg_addr'] = 0
                for key in ('acq_name_addr', 'comment_addr'):
                    if key in gp['texts']['channel_group'][0]:
                        gp['channel_group'][key] = gp['texts']['channel_group'][0][key].address
                gp['channel_group']['acq_source_addr'] = 0
                write(bytes(gp['channel_group']))
                address = tell()

                #print(len(self.groups), self.groups.index(gp))

                if gp['data_block']:
                    block = gp['data_block']

                    block.address = address
                    address += block['block_len']
                    align = address % 8
                    if align:
                        add = 8 - align
                        address += add
                    else:
                        add = 0
                    write(bytes(block) + b'\x00' * add)
                    address = tell()

            for gp in self.groups:
                gp['data_group'].address = address
                address += DG_BLOCK_SIZE

                gp['data_group']['first_cg_addr'] = gp['channel_group'].address
                gp['data_group']['comment_addr'] = 0
                if gp['data_block']:
                    gp['data_group']['data_block_addr'] = gp['data_block'].address
                else:
                    gp['data_group']['data_block_addr'] = 0

            for i, dg in enumerate(self.groups[:-1]):
                dg['data_group']['next_dg_addr'] = self.groups[i+1]['data_group'].address
            self.groups[-1]['data_group']['next_dg_addr'] = 0

            for dg in (dg_['data_group'] for dg_ in self.groups):
                write(bytes(dg))

            if self.groups:
                self.header['first_dg_addr'] = self.groups[0]['data_group'].address
            else:
                self.header['first_dg_addr'] = 0
            self.header['file_history_addr'] = self.file_history[0][0].address
            self.header['first_attachment_addr'] = self.attachments[0][0].address if self.attachments else 0
            self.header['comment_addr'] = self.file_comment.address if self.file_comment else 0
            dst.seek(0, SEEK_START)
            write(bytes(self.identification))
            write(bytes(self.header))

    def _save_py3(self, dst):
        with open(dst, 'wb') as dst:
            defined_texts = {}

            write = dst.write
            tell = dst.tell

            address = IDENTIFICATION_BLOCK_SIZE + HEADER_BLOCK_SIZE
            write(b'\x00' * address)

            if self.file_comment:
                self.file_comment.address = address
                address += write(bytes(self.file_comment))

            # write attachemnts
            if self.attachments:
                for at_block, texts in self.attachments:
                    for key, text in texts.items():
                        at_block[key] = text.address = address
                        address += write(bytes(text))

                for at_block, texts in self.attachments:
                    at_block.address = address
                    address += at_block['block_len']
                    align = address % 8
                    if align:
                        address += 8 - align

                for i, (at_block, text) in enumerate(self.attachments[:-1]):
                    at_block['next_at_addr'] = self.attachments[i+1][0].address
                self.attachments[-1][0]['next_at_addr'] = 0

                for at_block, texts in self.attachments:
                    align = write(bytes(at_block))
                    align = align % 8
                    if align:
                        write(b'\x00' * (8 - align))

            # write file history blocks
            for i, (fh, fh_text) in enumerate(self.file_history):
                fh_text.address = address
                address += write(bytes(fh_text))

                fh['comment_addr'] = fh_text.address

            for i, (fh, fh_text) in enumerate(self.file_history):
                fh.address = address
                address += FH_BLOCK_SIZE

            for i, (fh, fh_text) in enumerate(self.file_history[:-1]):
                fh['next_fh_addr'] = self.file_history[i+1][0].address
            self.file_history[-1][0]['next_fh_addr'] = 0
            for fh, _ in self.file_history:
                write(bytes(fh))

            for i, gp in enumerate(self.groups):
                # write TXBLOCK's
                for _, item_list in gp['texts'].items():
                    for dict_ in item_list:
                        for key in dict_:
                            #text blocks can be shared
                            if dict_[key].text_str in defined_texts:
                                dict_[key].address = defined_texts[dict_[key].text_str]
                            else:
                                defined_texts[dict_[key].text_str] = address
                                dict_[key].address = address
                                address += write(bytes(dict_[key]))

                # write channel conversions
                for j, conv in enumerate(gp['channel_conversions']):
                    if conv:
                        conv.address = address

                        for key in ('name_addr', 'unit_addr', 'comment_addr', 'formula_addr'):
                            if key in gp['texts']['conversions'][j]:
                                conv[key] = gp['texts']['conversions'][j][key].address
                            elif key in conv:
                                conv[key] = 0
                        conv['inv_conv_addr'] = 0

                        if conv['conversion_type'] in (CONVERSION_TYPE_TABX,
                                                       CONVERSION_TYPE_RTABX,
                                                       CONVERSION_TYPE_TTAB,
                                                       CONVERSION_TYPE_TRANS):
                            for key in gp['texts']['conversion_tab'][j]:
                                conv[key] = gp['texts']['conversion_tab'][j][key].address

                        address += write(bytes(conv))

                for j, source in enumerate(gp['channel_sources']):
                    if source:
                        source.address = address

                        for key in ('name_addr', 'path_addr', 'comment_addr'):
                            if key in gp['texts']['sources'][j]:
                                source[key] = gp['texts']['sources'][j][key].address
                            else:
                                source[key] = 0

                        address += write(bytes(source))

                for j, signal_data in enumerate(gp['signal_data']):
                    if signal_data:
                        signal_data.address = address
                        address += write(bytes(signal_data))

                for j, (channel, signal_data) in enumerate(zip(gp['channels'], gp['signal_data'])):
                    channel.address = address
                    address += CN_BLOCK_SIZE

                    for key in ('name_addr', 'comment_addr', 'unit_addr'):
                        if key in gp['texts']['channels'][j]:
                            channel[key] = gp['texts']['channels'][j][key].address
                        else:
                            channel[key] = 0
                    channel['conversion_addr'] = 0 if not gp['channel_conversions'][j] else gp['channel_conversions'][j].address
                    channel['source_addr'] = gp['channel_sources'][j].address if gp['channel_sources'][j] else 0
                    channel['data_block_addr'] = signal_data.address if signal_data else 0

                for channel, next_channel in pair(gp['channels']):
                    channel['next_ch_addr'] = next_channel.address
                    write(bytes(channel))
                next_channel['next_ch_addr'] = 0
                write(bytes(next_channel))

                gp['channel_group'].address = address
                gp['channel_group']['first_ch_addr'] = gp['channels'][0].address
                gp['channel_group']['next_cg_addr'] = 0
                for key in ('acq_name_addr', 'comment_addr'):
                    if key in gp['texts']['channel_group'][0]:
                        gp['channel_group'][key] = gp['texts']['channel_group'][0][key].address
                gp['channel_group']['acq_source_addr'] = 0
                address += write(bytes(gp['channel_group']))

                #print(len(self.groups), self.groups.index(gp))

                if gp['data_block']:
                    block = gp['data_block']

                    block.address = address
                    address += block['block_len']
                    align = address % 8
                    if align:
                        add = 8 - align
                        address += add
                    else:
                        add = 0
                    write(bytes(block) + b'\x00' * add)

            for gp in self.groups:
                gp['data_group'].address = address
                address += DG_BLOCK_SIZE

                gp['data_group']['first_cg_addr'] = gp['channel_group'].address
                gp['data_group']['comment_addr'] = 0
                if gp['data_block']:
                    gp['data_group']['data_block_addr'] = gp['data_block'].address
                else:
                    gp['data_group']['data_block_addr'] = 0

            for i, dg in enumerate(self.groups[:-1]):
                dg['data_group']['next_dg_addr'] = self.groups[i+1]['data_group'].address
            self.groups[-1]['data_group']['next_dg_addr'] = 0

            for dg in (dg_['data_group'] for dg_ in self.groups):
                address += write(bytes(dg))

            if self.groups:
                self.header['first_dg_addr'] = self.groups[0]['data_group'].address
            else:
                self.header['first_dg_addr'] = 0
            self.header['file_history_addr'] = self.file_history[0][0].address
            self.header['first_attachment_addr'] = self.attachments[0][0].address if self.attachments else 0
            self.header['comment_addr'] = self.file_comment.address if self.file_comment else 0
            dst.seek(0, SEEK_START)
            write(bytes(self.identification))
            write(bytes(self.header))


if __name__ == '__main__':
    pass<|MERGE_RESOLUTION|>--- conflicted
+++ resolved
@@ -1269,14 +1269,6 @@
         Channel can be specified in two ways:
 
         * using the first positional argument *name*
-<<<<<<< HEAD
-
-            * if there are multiple occurances for this channel then the *group* argument can be used to select a specific group.
-            * if there are multiple occurances for this channel and the *group* argument is None then a warning is issued
-
-        * using the group number (keyword argument *group*) and the channel number (keyword argument *index*). Use *info* method for group and channel numbers
-=======
->>>>>>> 07ee340b
 
             * if there are multiple occurances for this channel then the *group* argument can be used to select a specific group.
             * if there are multiple occurances for this channel and the *group* argument is None then a warning is issued
