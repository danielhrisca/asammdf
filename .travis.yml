--- conflicted
+++ resolved
@@ -3,19 +3,13 @@
   - "3.6"
 # command to install dependencies
 install:
-  - pip install . -r test/requirements.txt -r doc/requirements.txt xmlrunner coverage coveralls
+  - pip install . -r test/requirements.txt -r doc/requirements.txt pytest pytest-cov coveralls
 # command to run tests
 script:
   - set -e
   - python --version
-<<<<<<< HEAD
-  - python -m coverage run --source=asammdf --omit="asammdf/gui/*" test/run_all.py
-  - python -m coverage xml
+  - python -m pytest -vv --color=yes --disable-pytest-warnings --cov-config=.coveragerc --cov-report xml:coverage.xml --cov=asammdf/ test/
   - python -m sphinx -nW -b html doc doc/_build/html
-=======
-  - python -m pytest -vv --color=yes --disable-pytest-warnings --cov-config=.coveragerc --cov-report xml:coverage.xml --cov=asammdf/ test/
-  - python -m sphinx -nW -b html documentation documentation/_build/html
->>>>>>> 28a61a82
 
 after_success:
   - coveralls