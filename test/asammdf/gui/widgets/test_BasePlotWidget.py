import pathlib
from test.asammdf.gui.test_base import DragAndDrop
from test.asammdf.gui.widgets.test_BaseFileWidget import TestFileWidget
from unittest import mock

from PySide6 import QtCore, QtTest, QtWidgets


class QMenuWrap(QtWidgets.QMenu):
    return_action = None

    def __init__(self, *args, **kwargs):
        super().__init__(*args, **kwargs)

    def exec(self, *args, **kwargs):
        if not self.return_action:
            return super().exec_(*args, **kwargs)
        return self.return_action


class TestPlotWidget(TestFileWidget):
    class Column:
        NAME = 0
        VALUE = 1
        UNIT = 2
        COMMON_AXIS = 3
        INDIVIDUAL_AXIS = 4

    measurement_file = str(pathlib.Path(TestFileWidget.resource, "ASAP2_Demo_V171.mf4"))

    def add_channel_to_plot(self, plot=None, channel_name=None, channel_index=None):
        if not plot and self.plot:
            plot = self.plot

        # Select channel
        channel_tree = self.widget.channels_tree
        channel_tree.clearSelection()

        selected_channel = self.find_channel(channel_tree, channel_name, channel_index)
        selected_channel.setSelected(True)
        if not channel_name:
            channel_name = selected_channel.text(self.Column.NAME)

        drag_position = channel_tree.visualItemRect(selected_channel).center()
        drop_position = plot.channel_selection.viewport().rect().center()

        # PreEvaluation
        DragAndDrop(
            src_widget=channel_tree,
            dst_widget=plot.channel_selection,
            src_pos=drag_position,
            dst_pos=drop_position,
        )
        self.processEvents(0.05)
        plot_channel = None
        iterator = QtWidgets.QTreeWidgetItemIterator(plot.channel_selection)
        while iterator.value():
            item = iterator.value()
            if item and item.text(0) == channel_name:
                plot_channel = item
            iterator += 1

        return plot_channel

<<<<<<< HEAD
    def add_channel_to_group(self, plot=None, src=None, dst=None):
        if not plot and self.plot:
            plot = self.plot
        channel_selection = plot.channel_selection

        drag_position = plot.channel_selection.visualItemRect(src).center()
        drop_position = plot.channel_selection.visualItemRect(dst).center()

        DragAndDrop(
            source_widget=channel_selection,
            destination_widget=plot.channel_selection,
            source_pos=drag_position,
            destination_pos=drop_position,
        )
        self.processEvents(0.05)

    def create_window(self, window_type, channels_names=tuple(), channels_indexes=tuple()):
        channel_tree = self.widget.channels_tree
        channel_tree.clearSelection()
        for channel in channels_names:
            channel = self.find_channel(channel_tree, channel_name=channel)
            channel.setCheckState(0, QtCore.Qt.CheckState.Checked)
        for channel in channels_indexes:
            channel = self.find_channel(channel_tree, channel_index=channel)
            channel.setCheckState(0, QtCore.Qt.CheckState.Checked)

        with mock.patch("asammdf.gui.widgets.file.WindowSelectionDialog") as mc_WindowSelectionDialog:
            mc_WindowSelectionDialog.return_value.result.return_value = True
            mc_WindowSelectionDialog.return_value.selected_type.return_value = window_type
            # - Press PushButton "Create Window"
            QtTest.QTest.mouseClick(self.widget.create_window_btn, QtCore.Qt.LeftButton)
            widget_types = self.get_subwindows()
            self.assertIn(window_type, widget_types)

    def context_menu(self, action_text, position=None):
=======
    def context_menu(self, action_text, position=None):
        self.processEvents()
>>>>>>> a44669f4
        with mock.patch("asammdf.gui.widgets.tree.QtWidgets.QMenu", wraps=QMenuWrap):
            mo_action = mock.MagicMock()
            mo_action.text.return_value = action_text
            QMenuWrap.return_action = mo_action

            if not position:
                QtTest.QTest.mouseClick(self.plot.channel_selection.viewport(), QtCore.Qt.MouseButton.RightButton)
            else:
                QtTest.QTest.mouseClick(
                    self.plot.channel_selection.viewport(),
                    QtCore.Qt.MouseButton.RightButton,
                    QtCore.Qt.KeyboardModifiers(),
                    position,
                )
            self.processEvents(0.01)

            while not mo_action.text.called:
                self.processEvents(0.02)

<<<<<<< HEAD
    @staticmethod
    def find_channel(channel_tree, channel_name=None, channel_index=None):
        selected_channel = None
        if not channel_name and not channel_index:
            selected_channel = channel_tree.topLevelItem(0)
        elif channel_index:
            selected_channel = channel_tree.topLevelItem(channel_index)
        elif channel_name:
            iterator = QtWidgets.QTreeWidgetItemIterator(channel_tree)
            while iterator.value():
                item = iterator.value()
                if item and item.text(0) == channel_name:
                    item.setSelected(True)
                    selected_channel = item
                    break
                iterator += 1
        return selected_channel
=======
    def move_channel_to_group(self, plot=None, src=None, dst=None):
        if not plot and self.plot:
            plot = self.plot

        drag_position = plot.channel_selection.visualItemRect(src).center()
        drop_position = plot.channel_selection.visualItemRect(dst).center()

        DragAndDrop(
            src_widget=plot.channel_selection,
            dst_widget=plot.channel_selection,
            src_pos=drag_position,
            dst_pos=drop_position,
        )
        self.processEvents(0.05)
>>>>>>> a44669f4
<|MERGE_RESOLUTION|>--- conflicted
+++ resolved
@@ -62,46 +62,8 @@
 
         return plot_channel
 
-<<<<<<< HEAD
-    def add_channel_to_group(self, plot=None, src=None, dst=None):
-        if not plot and self.plot:
-            plot = self.plot
-        channel_selection = plot.channel_selection
-
-        drag_position = plot.channel_selection.visualItemRect(src).center()
-        drop_position = plot.channel_selection.visualItemRect(dst).center()
-
-        DragAndDrop(
-            source_widget=channel_selection,
-            destination_widget=plot.channel_selection,
-            source_pos=drag_position,
-            destination_pos=drop_position,
-        )
-        self.processEvents(0.05)
-
-    def create_window(self, window_type, channels_names=tuple(), channels_indexes=tuple()):
-        channel_tree = self.widget.channels_tree
-        channel_tree.clearSelection()
-        for channel in channels_names:
-            channel = self.find_channel(channel_tree, channel_name=channel)
-            channel.setCheckState(0, QtCore.Qt.CheckState.Checked)
-        for channel in channels_indexes:
-            channel = self.find_channel(channel_tree, channel_index=channel)
-            channel.setCheckState(0, QtCore.Qt.CheckState.Checked)
-
-        with mock.patch("asammdf.gui.widgets.file.WindowSelectionDialog") as mc_WindowSelectionDialog:
-            mc_WindowSelectionDialog.return_value.result.return_value = True
-            mc_WindowSelectionDialog.return_value.selected_type.return_value = window_type
-            # - Press PushButton "Create Window"
-            QtTest.QTest.mouseClick(self.widget.create_window_btn, QtCore.Qt.LeftButton)
-            widget_types = self.get_subwindows()
-            self.assertIn(window_type, widget_types)
-
-    def context_menu(self, action_text, position=None):
-=======
     def context_menu(self, action_text, position=None):
         self.processEvents()
->>>>>>> a44669f4
         with mock.patch("asammdf.gui.widgets.tree.QtWidgets.QMenu", wraps=QMenuWrap):
             mo_action = mock.MagicMock()
             mo_action.text.return_value = action_text
@@ -121,25 +83,6 @@
             while not mo_action.text.called:
                 self.processEvents(0.02)
 
-<<<<<<< HEAD
-    @staticmethod
-    def find_channel(channel_tree, channel_name=None, channel_index=None):
-        selected_channel = None
-        if not channel_name and not channel_index:
-            selected_channel = channel_tree.topLevelItem(0)
-        elif channel_index:
-            selected_channel = channel_tree.topLevelItem(channel_index)
-        elif channel_name:
-            iterator = QtWidgets.QTreeWidgetItemIterator(channel_tree)
-            while iterator.value():
-                item = iterator.value()
-                if item and item.text(0) == channel_name:
-                    item.setSelected(True)
-                    selected_channel = item
-                    break
-                iterator += 1
-        return selected_channel
-=======
     def move_channel_to_group(self, plot=None, src=None, dst=None):
         if not plot and self.plot:
             plot = self.plot
@@ -153,5 +96,4 @@
             src_pos=drag_position,
             dst_pos=drop_position,
         )
-        self.processEvents(0.05)
->>>>>>> a44669f4
+        self.processEvents(0.05)