--- conflicted
+++ resolved
@@ -5971,16 +5971,12 @@
         if not self._from_filelike and self._file is not None:
             self._file.close()
 
-<<<<<<< HEAD
         # delete temporary copy of the file (created when reading unfinalized files)
         if Path(self.name).parent == Path(gettempdir()) and Path(self.name).name.startswith('__asammdf_tmp__'):
             try:
                 Path(self.name).unlink()  # param missing_ok would require py 3.8
             except FileNotFoundError:
                 pass  # file already gone
-=======
-            if Path(self.name).parent == Path(gettempdir()):
-                Path(self.name).unlink(missing_ok=True)
 
         if self.original_name is not None:
             if self.original_name.suffix.lower() in ('.bz2', '.gzip', '.mf4z', '.zip'):
@@ -5988,7 +5984,6 @@
                     os.remove(self.name)
                 except:
                     pass
->>>>>>> c76559ff
 
         for gp in self.groups:
             gp.clear()
