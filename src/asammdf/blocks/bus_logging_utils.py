from traceback import format_exc
import typing

from canmatrix import Frame, Signal
import numpy as np
from numpy.typing import NDArray
from typing_extensions import Any, TypedDict

from . import v4_blocks as v4b
from . import v4_constants as v4c
from .conversion_utils import from_dict
from .utils import as_non_byte_sized_signed_int, MdfException

MAX_VALID_J1939 = {
    2: 1,
    4: 0xA,
    8: 0xFA,
    10: 0x3FA,
    12: 0xFAF,
    16: 0xFAFF,
    20: 0xFAFFF,
    24: 0xFAFFFF,
    28: 0xFAFFFFF,
    32: 0xFAFFFFFF,
    64: 0xFFFFFFFFFFFFFFFF,
}


def defined_j1939_bit_count(signal: Signal) -> int:
    size = typing.cast(int, signal.size)
    for defined_size in (2, 4, 8, 10, 12, 16, 20, 24, 28, 32, 64):
        if size <= defined_size:
            return defined_size
    return size


def apply_conversion(vals: NDArray[Any], signal: Signal, ignore_value2text_conversion: bool) -> NDArray[Any]:

    conv = get_conversion(signal)
    if conv and not (ignore_value2text_conversion and conv.conversion_type in v4c.CONVERSIONS_WITH_TEXTS):
        vals = conv.convert(vals)

    return vals


def extract_signal(
    signal: Signal,
    payload: NDArray[Any],
    raw: bool = False,
    ignore_value2text_conversion: bool = True,
    is_ISOTP: bool = False,
) -> NDArray[Any]:
    vals = payload

    big_endian = False if signal.is_little_endian else True
    signed = signal.is_signed
    is_float = signal.is_float

    start_bit = signal.get_startbit(bit_numbering=1)

    if big_endian:
        start_byte = start_bit // 8
        bit_count = signal.size

        pos = start_bit % 8 + 1

        over = bit_count % 8

        if pos >= over:
            bit_offset = (pos - over) % 8
        else:
            bit_offset = pos + 8 - over
    else:
        start_byte, bit_offset = divmod(start_bit, 8)

    bit_count = signal.size

    if is_float:
        if bit_offset:
            raise MdfException(f"Cannot extract float signal '{signal}' because it is not byte aligned")
        if bit_count not in (16, 32, 64):
            raise MdfException(f"Cannot extract float signal '{signal}' because it does not have a standard byte size")

    if big_endian:
        byte_pos = start_byte + 1
        start_pos = start_bit
        bits = bit_count

        while True:
            pos = start_pos % 8 + 1
            if pos < bits:
                byte_pos += 1
                bits -= pos
                start_pos = 7
            else:
                break

        if byte_pos > vals.shape[1]:
            raise MdfException(
                f'Could not extract signal "{signal.name}" with start '
                f"bit {start_bit} and bit count {signal.size} "
                f"from the payload with shape {vals.shape}"
            )
    else:
        if start_bit + bit_count > vals.shape[1] * 8:
            raise MdfException(
                f'Could not extract signal "{signal.name}" with start '
                f"bit {start_bit} and bit count {signal.size} "
                f"from the payload with shape {vals.shape}"
            )

    byte_size, r = divmod(bit_offset + bit_count, 8)
    if r:
        byte_size += 1

    if byte_size in (1, 2, 4, 8):
        extra_bytes = 0
    else:
        extra_bytes = 4 - (byte_size % 4)

    std_size = byte_size + extra_bytes

    # prepend or append extra bytes columns
    # to get a standard size number of bytes
    if is_ISOTP:  # Don't muck around with size of ISO-TP signals
        return vals

    if extra_bytes:
        if big_endian:
            vals = np.column_stack(
                [
                    vals[:, start_byte : start_byte + byte_size],
                    np.zeros(len(vals), dtype=f"<({extra_bytes},)u1"),
                ]
            )

            if std_size > 8:
                fmt = f"({std_size},)u1"
            elif is_float:
                fmt = f">f{std_size}"
            else:
                fmt = f">u{std_size}"

            try:
                vals = vals.view(fmt).ravel()
            except:
                vals = np.frombuffer(vals.tobytes(), dtype=fmt)

            if std_size <= 8 and not is_float:
                vals = vals >> (extra_bytes * 8 + bit_offset)
                vals &= (2**bit_count) - 1

        else:
            vals = np.column_stack(
                [
                    vals[:, start_byte : start_byte + byte_size],
                    np.zeros(len(vals), dtype=f"<({extra_bytes},)u1"),
                ]
            )

            if std_size > 8:
                fmt = f"({std_size},)u1"
            elif is_float:
                fmt = f"<f{std_size}"
            else:
                fmt = f"<u{std_size}"

            try:
                vals = vals.view(fmt).ravel()
            except:
                vals = np.frombuffer(vals.tobytes(), dtype=fmt)

            if std_size <= 8 and not is_float:
                vals = vals >> bit_offset
                vals &= (2**bit_count) - 1

    else:
        if big_endian:
            if std_size > 8:
                fmt = f"({std_size},)u1"
            elif is_float:
                fmt = f">f{std_size}"
            else:
                fmt = f">u{std_size}"

            try:
                vals = vals[:, start_byte : start_byte + byte_size].view(fmt).ravel()
            except:
                vals = np.frombuffer(
                    vals[:, start_byte : start_byte + byte_size].tobytes(),
                    dtype=fmt,
                )

            if std_size <= 8 and not is_float:
                vals = vals >> bit_offset
                vals &= (2**bit_count) - 1
        else:
            if std_size > 8:
                fmt = f"({std_size},)u1"
            elif is_float:
                fmt = f"<f{std_size}"
            else:
                fmt = f"<u{std_size}"

            try:
                vals = vals[:, start_byte : start_byte + byte_size].view(fmt).ravel()
            except:
                vals = np.frombuffer(
                    vals[:, start_byte : start_byte + byte_size].tobytes(),
                    dtype=fmt,
                )

            if std_size <= 8 and not is_float:
                vals = vals >> bit_offset
                vals &= (2**bit_count) - 1

    if signed and not is_float:
        if extra_bytes or bit_count not in (8, 16, 32, 64):
            vals = as_non_byte_sized_signed_int(vals, bit_count)
        else:
            vals = vals.view(f"i{std_size}")

    if not raw:
        vals = apply_conversion(vals, signal, ignore_value2text_conversion)

    return vals


def extract_can_signal(
    signal: Signal,
    payload: NDArray[Any],
    raw: bool = False,
    ignore_value2text_conversion: bool = True,
) -> NDArray[Any]:
    return extract_signal(signal, payload, raw, ignore_value2text_conversion)


def extract_lin_signal(
    signal: Signal,
    payload: NDArray[Any],
    raw: bool = False,
    ignore_value2text_conversion: bool = True,
) -> NDArray[Any]:
    return extract_signal(signal, payload, raw, ignore_value2text_conversion)


class ExtractedSignal(TypedDict):
    name: str
    comment: str
    unit: str
    samples: NDArray[Any]
    conversion: v4b.ChannelConversion | None
    t: NDArray[Any]
    invalidation_bits: NDArray[Any] | None


def merge_cantp(payload: NDArray[Any], ts: NDArray[Any]) -> tuple[NDArray[Any], NDArray[Any]]:
    """Merge sequences of ISO-TP coded CAN payloads, enabling > 8 byte frames"""
    INITIAL = 0x10
    CONSECUTIVE = 0x20
    merged = []
    t_out = []
    merging = np.array([], "uint8")
    for frame, t in zip(payload, ts, strict=False):
        if frame[0] & 0xF0 == INITIAL:
            expected_size = np.uint16(256) * (frame[0] & 0x0F) + frame[1]
            merging = np.array(frame[2:8], "uint8")
        if frame[0] & 0xF0 == CONSECUTIVE:
            merging = np.hstack((merging, frame[1:]))
            if len(merging) >= expected_size:
                merging = merging[:expected_size]
                merged.append(merging)
                t_out.append(t)  # Using t from final received part (as does Canoe, apparently)
    frames = np.vstack(merged) if len(merged) > 0 else np.array([], "uint8")
    return frames, np.array(t_out)


def extract_mux(
    payload: NDArray[Any],
    message: Frame,
    message_id: int | None,
    bus: int | None,
    t: NDArray[Any],
    muxer: str | None = None,
    muxer_values: NDArray[Any] | None = None,
    original_message_id: int | None = None,
    raw: bool = False,
    include_message_name: bool = False,
    ignore_value2text_conversion: bool = True,
    is_j1939: bool = False,
    is_extended: bool = False,
) -> dict[tuple[int | None, int | None, bool, int | None, str | None, int, int], dict[str, ExtractedSignal]]:
    """extract multiplexed CAN signals from the raw payload

    Parameters
    ----------
    payload : np.ndarray
        raw CAN payload as numpy array
    message : canmatrix.Frame
        CAN message description parsed by canmatrix
    message_id : int
        message id
    original_message_id : int
        original message id
    bus : int
        bus channel number
    t : np.ndarray
        timestamps for the raw payload
    muxer (None): str
        name of the parent multiplexor signal
    muxer_values (None): np.ndarray
        multiplexor signal values
    ignore_value2text_conversion (True): bool
        ignore value to text conversions

        .. versionadded:: 5.23.0


    Returns
    -------
    extracted_signal : dict
        each value in the dict is a list of signals that share the same
        multiplexors

    """

    if muxer is None:
        if message.is_multiplexed:
            for sig in message:
                if sig.multiplex == "Multiplexor" and sig.muxer_for_signal is None:
                    multiplexor_name = sig.name
                    break
            for sig in message:
                if sig.multiplex not in (None, "Multiplexor"):
                    if sig.muxer_for_signal is None:
                        sig.muxer_for_signal = multiplexor_name
                    if not hasattr(sig, "mux_val_min"):
                        sig.mux_val_min = sig.mux_val_max = int(sig.multiplex)
                        sig.mux_val_grp.insert(0, (int(sig.multiplex), int(sig.multiplex)))

    extracted_signals: dict[
        tuple[int | None, int | None, bool, int | None, str | None, int, int], dict[str, ExtractedSignal]
    ] = {}

    # (Too?) simple check for ISO-TP CAN data - if it has flow control, we believe its ISO-TP
    is_ISOTP = "CanTpFcFrameId" in message.attributes
    if is_ISOTP:
        # print(f"  ISO-TP frame, for message {message_id}, merging CAN frames...")
        payload, t = merge_cantp(payload, t)
        # assert(len(payload) == len(t))
        # if len(payload) > 0:
        #    print(f"    message size post-merge: {payload.shape[1]}")
        # else:
        #    print(f"    no payload found to merge")

    if message.size == 0 or payload.shape[1] == 0:
        return extracted_signals

<<<<<<< HEAD
    pairs: dict[tuple[int, int], list[Signal]] = {}
=======
    elif message.size > payload.shape[1]:
        extra_bytes = message.size - payload.shape[1]
        payload = np.column_stack(
            [
                payload,
                np.full(len(payload), 0xFF, dtype=f"({extra_bytes},)u1"),
            ]
        )

    pairs = {}
>>>>>>> 93993029
    for signal in message:
        if signal.muxer_for_signal == muxer:
            try:
                pair = signal.mux_val_min, signal.mux_val_max
            except:
                pair = tuple(signal.mux_val_grp[0]) if signal.mux_val_grp else (0, 0)
            pair_signals = pairs.setdefault(pair, [])
            pair_signals.append(signal)

    for pair, pair_signals in pairs.items():
        entry = bus, message_id, is_extended, original_message_id, muxer, *pair

        signals: dict[str, ExtractedSignal] = {}
        extracted_signals[entry] = signals

        if muxer_values is not None:
            min_, max_ = pair
            idx = np.argwhere((min_ <= muxer_values) & (muxer_values <= max_)).ravel()
            payload_ = payload[idx]
            t_ = t[idx]
        else:
            t_ = t
            payload_ = payload

        for sig in pair_signals:
            samples = extract_signal(
                sig,
                payload_,
                ignore_value2text_conversion=ignore_value2text_conversion,
                raw=True,
                is_ISOTP=is_ISOTP,
            )
            if len(samples) == 0 and len(t_):
                continue

            if include_message_name:
                sig_name = f"{message.name}.{sig.name}"
            else:
                sig_name = sig.name

            try:
                scale_ranges = getattr(sig, "scale_ranges", None)
                if scale_ranges:
                    unit = scale_ranges[0]["unit"] or ""
                else:
                    unit = sig.unit or ""

                signals[sig_name] = {
                    "name": sig_name,
                    "comment": sig.comment or "",
                    "unit": unit,
                    "samples": samples if raw else apply_conversion(samples, sig, ignore_value2text_conversion),
                    "conversion": get_conversion(sig) if raw else None,
                    "t": t_,
                    "invalidation_bits": None,
                }

                if is_j1939:
                    signals[sig_name]["invalidation_bits"] = samples > MAX_VALID_J1939[defined_j1939_bit_count(sig)]

            except:
                print(format_exc())
                print(message, sig)
                print(samples, set(samples), samples.dtype, samples.shape)
                raise

            if sig.multiplex == "Multiplexor":
                extracted_signals.update(
                    extract_mux(
                        payload_,
                        message,
                        message_id,
                        bus,
                        t_,
                        muxer=sig.name,
                        muxer_values=samples,
                        original_message_id=original_message_id,
                        ignore_value2text_conversion=ignore_value2text_conversion,
                        raw=raw,
                        is_j1939=is_j1939,
                        is_extended=is_extended,
                    )
                )

    return extracted_signals


def get_conversion(signal: Signal) -> v4b.ChannelConversion | None:
    conv: v4b.ChannelConversionKwargs = {}

    a, b = float(signal.factor), float(signal.offset)

    conv = {}

    scale_ranges = getattr(signal, "scale_ranges", None)
    if scale_ranges:
        for i, scale_info in enumerate(scale_ranges):
            conv[f"upper_{i}"] = scale_info["max"]  # type: ignore[literal-required]
            conv[f"lower_{i}"] = scale_info["min"]  # type: ignore[literal-required]
            conv[f"text_{i}"] = from_dict({"a": scale_info["factor"], "b": scale_info["offset"]})  # type: ignore[literal-required]

        for i, (val, text) in enumerate(signal.values.items(), len(scale_ranges)):
            conv[f"upper_{i}"] = val  # type: ignore[literal-required]
            conv[f"lower_{i}"] = val  # type: ignore[literal-required]
            conv[f"text_{i}"] = text  # type: ignore[literal-required]

        conv["default_addr"] = typing.cast(v4b.ChannelConversion, from_dict({"a": a, "b": b}))

    elif signal.values:

        for i, (val, text) in enumerate(signal.values.items()):
            conv[f"upper_{i}"] = val  # type: ignore[literal-required]
            conv[f"lower_{i}"] = val  # type: ignore[literal-required]
            conv[f"text_{i}"] = text  # type: ignore[literal-required]

        conv["default_addr"] = typing.cast(v4b.ChannelConversion, from_dict({"a": a, "b": b}))

    else:
        conv["a"] = a
        conv["b"] = b

    return from_dict(conv)<|MERGE_RESOLUTION|>--- conflicted
+++ resolved
@@ -356,9 +356,6 @@
     if message.size == 0 or payload.shape[1] == 0:
         return extracted_signals
 
-<<<<<<< HEAD
-    pairs: dict[tuple[int, int], list[Signal]] = {}
-=======
     elif message.size > payload.shape[1]:
         extra_bytes = message.size - payload.shape[1]
         payload = np.column_stack(
@@ -368,8 +365,7 @@
             ]
         )
 
-    pairs = {}
->>>>>>> 93993029
+    pairs: dict[tuple[int, int], list[Signal]] = {}
     for signal in message:
         if signal.muxer_for_signal == muxer:
             try:
