# -*- coding: utf-8 -*-
""" asammdf version module """

<<<<<<< HEAD
__version__ = "5.8.3"

=======
__version__ = "5.8.4.dev0"

>>>>>>> 1565cfd7
<|MERGE_RESOLUTION|>--- conflicted
+++ resolved
@@ -1,10 +1,4 @@
-# -*- coding: utf-8 -*-
-""" asammdf version module """
-
-<<<<<<< HEAD
-__version__ = "5.8.3"
-
-=======
-__version__ = "5.8.4.dev0"
-
->>>>>>> 1565cfd7
+# -*- coding: utf-8 -*-
+""" asammdf version module """
+
+__version__ = "5.8.4.dev0"