--- conflicted
+++ resolved
@@ -1,8 +1,4 @@
 # -*- coding: utf-8 -*-
 """ asammdf version module """
 
-<<<<<<< HEAD
-__version__ = "5.0.4"
-=======
-__version__ = "5.1.0.dev0"
->>>>>>> 90559030
+__version__ = "5.1.0"